import argparse
import importlib.util
import os

import kornia as K
import torch
<<<<<<< HEAD

=======
from kornia.augmentation.container import AugmentationSequential
>>>>>>> b9dd6555
from segmentation_models_pytorch.losses import JaccardLoss
from torch.nn.modules import Module
from torch.optim import AdamW, Optimizer
from torch.utils.data import DataLoader
from torchgeo.datasets import NAIP, BoundingBox, stack_samples
from torchgeo.samplers import GridGeoSampler, RandomBatchGeoSampler
from torchmetrics import Metric
from torchmetrics.classification import MulticlassJaccardIndex
<<<<<<< HEAD
from torchvision.transforms import *

=======
>>>>>>> b9dd6555

# project imports
from . import repo_root
from .model import SegmentationModel

# import KaneCounty dataset class
spec = importlib.util.spec_from_file_location(
    "kane_county", os.path.join(repo_root, "data", "kane_county.py")
)
kane_county = importlib.util.module_from_spec(spec)
spec.loader.exec_module(kane_county)
KaneCounty = kane_county.KaneCounty

# import config from runtime args
parser = argparse.ArgumentParser(
    description="Train a segmentation model to predict stormwater storage "
    + "and green infrastructure."
)
parser.add_argument("config", type=str, help="Path to the configuration file")
args = parser.parse_args()
spec = importlib.util.spec_from_file_location(args.config)
config = importlib.import_module(args.config)

# build dataset
naip = NAIP(config.KC_IMAGE_ROOT)
kc = KaneCounty(config.KC_MASK_ROOT)
dataset = naip & kc

# train/test split
roi = dataset.bounds
midx = roi.minx + (roi.maxx - roi.minx) / 2
midy = roi.miny + (roi.maxy - roi.miny) / 2

# random batch sampler for training, grid sampler for testing
train_roi = BoundingBox(roi.minx, midx, roi.miny, roi.maxy, roi.mint, roi.maxt)
train_sampler = RandomBatchGeoSampler(
    dataset=dataset,
    size=config.PATCH_SIZE,
    batch_size=config.BATCH_SIZE,
    roi=train_roi,
)
test_roi = BoundingBox(midx, roi.maxx, roi.miny, roi.maxy, roi.mint, roi.maxt)
test_sampler = GridGeoSampler(
    dataset, size=config.PATCH_SIZE, stride=config.PATCH_SIZE, roi=test_roi
)

# create dataloaders (must use batch_sampler)
train_dataloader = DataLoader(
    dataset,
    batch_sampler=train_sampler,
    collate_fn=stack_samples,
    num_workers=config.NUM_WORKERS,
)
test_dataloader = DataLoader(
    dataset,
    batch_size=config.BATCH_SIZE,
    sampler=test_sampler,
    collate_fn=stack_samples,
<<<<<<< HEAD
    num_workers = 2,
=======
    num_workers=config.NUM_WORKERS,
>>>>>>> b9dd6555
)

# get device for training
device = (
    "cuda"
    if torch.cuda.is_available()
    else "mps"
    if torch.backends.mps.is_available()
    else "cpu"
)
print(f"Using {device} device")

# create the model
model = SegmentationModel(num_classes=config.NUM_CLASSES).model.to(device)
print(model)

<<<<<<< HEAD
# set the loss function and optimizer
loss_fn = JaccardLoss(mode="multiclass", classes=num_classes)
train_metric = MulticlassJaccardIndex(
    num_classes=num_classes,
    ignore_index=0,
    average="micro",
).to(device)
test_metric = MulticlassJaccardIndex(
    num_classes=num_classes,
    ignore_index=0,
    average="micro",
).to(device)
optimizer = AdamW(model.parameters(), lr=lr)


# TODO: transforms
def train(
    dataloader: DataLoader, model: Module, loss_fn: Module, metric: Metric, optimizer: Optimizer
=======
# set the loss function, metrics, and optimizer
loss_fn = JaccardLoss(mode="multiclass", classes=config.NUM_CLASSES)
train_metric = MulticlassJaccardIndex(
    num_classes=config.NUM_CLASSES,
    ignore_index=config.IGNORE_INDEX,
    average="micro",
).to(device)
test_metric = MulticlassJaccardIndex(
    num_classes=config.NUM_CLASSES,
    ignore_index=config.IGNORE_INDEX,
    average="micro",
).to(device)
optimizer = AdamW(model.parameters(), lr=config.LR)


# TODO: add transforms
def train(
    dataloader: DataLoader,
    model: Module,
    loss_fn: Module,
    metric: Metric,
    optimizer: Optimizer,
>>>>>>> b9dd6555
):
    num_batches = len(dataloader)
    model.train()
    for batch, sample in enumerate(dataloader):
        X = sample["image"].to(device)
        y = sample["mask"].to(device)
<<<<<<< HEAD

        y_squeezed = y[:, 0, :, :].squeeze()

        # Apply transformations
        transforms = [
            Normalize(mean=[0.485, 0.456, 0.406, 0.427], std=[0.229, 0.224, 0.225, 0.227]),
            RandomHorizontalFlip(p=0.5),
            RandomVerticalFlip(p=0.5),
            RandomRotation(degrees=[90, 270]),
            RandomResizedCrop(size=(256, 256), scale=(0.08, 1.0)),
            GaussianBlur(kernel_size=(3, 3), sigma=(0.1, 2.0)),
        ]

        # Apply transformations to input image
        for transform in transforms:
            X = transform(X)
=======
        y_squeezed = y[:, 0, :, :].squeeze()

        # Apply transformations
        X = (
            K.enhance.normalize_min_max(X, min_val=-1.0, max_val=1.0),
        )  # Normalize intensity
        transforms = AugmentationSequential(
            K.augmentation.RandomHorizontalFlip(p=0.5),
            K.augmentation.RandomVerticalFlip(p=0.5),
            K.augmentation.RandomPlasmaShadow(
                roughness=(0.1, 0.7),
                shade_intensity=(-1.0, 0.0),
                shade_quantity=(0.0, 1.0),
                keepdim=True,
            ),
            K.augmentation.RandomGaussianBlur(
                kernel_size=(3, 3), sigma=(0.1, 2.0), p=0.25
            ),
            K.augmentation.RandomResizedCrop(
                size=(config.PATCH_SIZE, config.PATCH_SIZE),
                scale=(0.08, 1.0),
                p=0.25,
            ),
            K.augmentation.RandomRotation(degrees=[90.0, 180.0, 270.0]),
            data_keys=["image"],
            keepdim=True,
        ).to(device)
        X = transforms(X)
>>>>>>> b9dd6555

        # compute prediction error
        outputs = model(X)
        loss = loss_fn(outputs, y_squeezed)

<<<<<<< HEAD
        # Backpropagation
=======
        # update metric
        preds = outputs.argmax(dim=1)
        metric(preds, y_squeezed)

        # backpropagation
>>>>>>> b9dd6555
        loss.backward()
        optimizer.step()
        optimizer.zero_grad()

        if batch % 100 == 0:
            loss, current = loss.item(), (batch + 1)
            print(f"loss: {loss:>7f}  [{current:>5d}/{num_batches:>5d}]")
    final_metric = metric.compute()
    print(f"Jaccard Index: {final_metric}")


def test(dataloader, model, loss_fn, metric):
<<<<<<< HEAD
    size = len(dataloader.dataset)
=======
>>>>>>> b9dd6555
    num_batches = len(dataloader)
    model.eval()
    test_loss = 0
    with torch.no_grad():
        for sample in dataloader:
            X = sample["image"].to(device)
            y = sample["mask"].to(device)
            y_squeezed = y[:, 0, :, :].squeeze()

            # compute prediction error
            outputs = model(X)
            loss = loss_fn(outputs, y_squeezed)

            # update metric
            preds = outputs.argmax(dim=1)
            metric(preds, y_squeezed)

            # add test loss to rolling total
            test_loss += loss.item()
<<<<<<< HEAD
    test_loss /= num_batches  # TODO: not working
=======
    test_loss /= num_batches
>>>>>>> b9dd6555
    final_metric = metric.compute()
    print(
        f"Test Error: \n Jaccard index: {final_metric:>7f}, "
        + "Avg loss: {test_loss:>7f} \n"
    )


epochs = 5
for t in range(epochs):
    print(f"Epoch {t+1}\n-------------------------------")
    train(train_dataloader, model, loss_fn, train_metric, optimizer)
    test(test_dataloader, model, loss_fn, test_metric)
print("Done!")


<<<<<<< HEAD
# TODO: update with the correct path
torch.save(model.state_dict(), "/home/rubensteinm/2024-winter-cmap/output/model.pth")
print(
    "Saved PyTorch Model State to /home/rubensteinm/2024-winter-cmap/output/model.pth"
)
=======
torch.save(
    model.state_dict(), os.path.join(config.MODEL_STATES_ROOT, "model.pth")
)
print(f"Saved PyTorch Model State to {config.MODEL_STATES_ROOT}")
>>>>>>> b9dd6555
<|MERGE_RESOLUTION|>--- conflicted
+++ resolved
@@ -4,11 +4,7 @@
 
 import kornia as K
 import torch
-<<<<<<< HEAD
-
-=======
 from kornia.augmentation.container import AugmentationSequential
->>>>>>> b9dd6555
 from segmentation_models_pytorch.losses import JaccardLoss
 from torch.nn.modules import Module
 from torch.optim import AdamW, Optimizer
@@ -17,11 +13,8 @@
 from torchgeo.samplers import GridGeoSampler, RandomBatchGeoSampler
 from torchmetrics import Metric
 from torchmetrics.classification import MulticlassJaccardIndex
-<<<<<<< HEAD
 from torchvision.transforms import *
 
-=======
->>>>>>> b9dd6555
 
 # project imports
 from . import repo_root
@@ -80,11 +73,7 @@
     batch_size=config.BATCH_SIZE,
     sampler=test_sampler,
     collate_fn=stack_samples,
-<<<<<<< HEAD
-    num_workers = 2,
-=======
     num_workers=config.NUM_WORKERS,
->>>>>>> b9dd6555
 )
 
 # get device for training
@@ -101,26 +90,6 @@
 model = SegmentationModel(num_classes=config.NUM_CLASSES).model.to(device)
 print(model)
 
-<<<<<<< HEAD
-# set the loss function and optimizer
-loss_fn = JaccardLoss(mode="multiclass", classes=num_classes)
-train_metric = MulticlassJaccardIndex(
-    num_classes=num_classes,
-    ignore_index=0,
-    average="micro",
-).to(device)
-test_metric = MulticlassJaccardIndex(
-    num_classes=num_classes,
-    ignore_index=0,
-    average="micro",
-).to(device)
-optimizer = AdamW(model.parameters(), lr=lr)
-
-
-# TODO: transforms
-def train(
-    dataloader: DataLoader, model: Module, loss_fn: Module, metric: Metric, optimizer: Optimizer
-=======
 # set the loss function, metrics, and optimizer
 loss_fn = JaccardLoss(mode="multiclass", classes=config.NUM_CLASSES)
 train_metric = MulticlassJaccardIndex(
@@ -143,14 +112,12 @@
     loss_fn: Module,
     metric: Metric,
     optimizer: Optimizer,
->>>>>>> b9dd6555
 ):
     num_batches = len(dataloader)
     model.train()
     for batch, sample in enumerate(dataloader):
         X = sample["image"].to(device)
         y = sample["mask"].to(device)
-<<<<<<< HEAD
 
         y_squeezed = y[:, 0, :, :].squeeze()
 
@@ -167,50 +134,16 @@
         # Apply transformations to input image
         for transform in transforms:
             X = transform(X)
-=======
-        y_squeezed = y[:, 0, :, :].squeeze()
-
-        # Apply transformations
-        X = (
-            K.enhance.normalize_min_max(X, min_val=-1.0, max_val=1.0),
-        )  # Normalize intensity
-        transforms = AugmentationSequential(
-            K.augmentation.RandomHorizontalFlip(p=0.5),
-            K.augmentation.RandomVerticalFlip(p=0.5),
-            K.augmentation.RandomPlasmaShadow(
-                roughness=(0.1, 0.7),
-                shade_intensity=(-1.0, 0.0),
-                shade_quantity=(0.0, 1.0),
-                keepdim=True,
-            ),
-            K.augmentation.RandomGaussianBlur(
-                kernel_size=(3, 3), sigma=(0.1, 2.0), p=0.25
-            ),
-            K.augmentation.RandomResizedCrop(
-                size=(config.PATCH_SIZE, config.PATCH_SIZE),
-                scale=(0.08, 1.0),
-                p=0.25,
-            ),
-            K.augmentation.RandomRotation(degrees=[90.0, 180.0, 270.0]),
-            data_keys=["image"],
-            keepdim=True,
-        ).to(device)
-        X = transforms(X)
->>>>>>> b9dd6555
 
         # compute prediction error
         outputs = model(X)
         loss = loss_fn(outputs, y_squeezed)
 
-<<<<<<< HEAD
-        # Backpropagation
-=======
         # update metric
         preds = outputs.argmax(dim=1)
         metric(preds, y_squeezed)
 
         # backpropagation
->>>>>>> b9dd6555
         loss.backward()
         optimizer.step()
         optimizer.zero_grad()
@@ -223,10 +156,7 @@
 
 
 def test(dataloader, model, loss_fn, metric):
-<<<<<<< HEAD
     size = len(dataloader.dataset)
-=======
->>>>>>> b9dd6555
     num_batches = len(dataloader)
     model.eval()
     test_loss = 0
@@ -246,11 +176,7 @@
 
             # add test loss to rolling total
             test_loss += loss.item()
-<<<<<<< HEAD
-    test_loss /= num_batches  # TODO: not working
-=======
     test_loss /= num_batches
->>>>>>> b9dd6555
     final_metric = metric.compute()
     print(
         f"Test Error: \n Jaccard index: {final_metric:>7f}, "
@@ -266,15 +192,7 @@
 print("Done!")
 
 
-<<<<<<< HEAD
-# TODO: update with the correct path
-torch.save(model.state_dict(), "/home/rubensteinm/2024-winter-cmap/output/model.pth")
-print(
-    "Saved PyTorch Model State to /home/rubensteinm/2024-winter-cmap/output/model.pth"
-)
-=======
 torch.save(
     model.state_dict(), os.path.join(config.MODEL_STATES_ROOT, "model.pth")
 )
-print(f"Saved PyTorch Model State to {config.MODEL_STATES_ROOT}")
->>>>>>> b9dd6555
+print(f"Saved PyTorch Model State to {config.MODEL_STATES_ROOT}")