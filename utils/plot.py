--- conflicted
+++ resolved
@@ -99,16 +99,6 @@
 
         if "image" in name:
             # Handle RGB image tensors by ignoring the NIR channel
-<<<<<<< HEAD
-            img = tensor[0:3, :, :].permute(1, 2, 0)
-            ax.imshow(img)
-        elif "dem" in name:
-            img = tensor[4, :, :].permute(1,2,0)
-            ax.imshow(img, cmap='gray')
-        elif "nir" in name:
-            img = tensor[3, :, :].permute(1, 2, 0)
-            ax.imshow(img, cmap='gray')
-=======
             img = tensor[0:3, :, :]
             img = rearrange(img, "c h w -> h w c")
             ax.imshow(img)
@@ -118,7 +108,6 @@
         elif "nir" in name:
             img = tensor[3, :, :]
             ax.imshow(img, cmap="gray")
->>>>>>> f4aa93ac
         else:
             # Get the unique labels present in the mask
             if len(tensor.shape) == 2:
