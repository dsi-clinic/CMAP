# CMAP

## Project Background
A comprehensive inventory of stormwater storage and green infrastructure (GI) assets is lacking across northeastern Illinois. Understanding the location of these assets is crucial for ensuring proper maintenance and gaining insights into potential impacts on water quality and stormwater management. An inventory could assist county and municipal stormwater engineers, public works officials, and others in ensuring proper maintenance and inform the development of watershed-based plans and resilience plans.

The Chicago Metropolitan Agency for Planning (CMAP) aims to utilize deep learning to map and identify locations of stormwater storage and related geographic features throughout Chicago and the surrounding area. To initiate the project, CMAP has provided labeled geographic features in Kane County, Illinois (provided by Kane County), to create a predictive deep learning model. This repository contains code to achieve the following objectives:

1. Obtain images corresponding to geographic features across Kane County.
2. Train and test various predictive deep learning models on surrounding geographies.
3. Apply Kane County data to identify stormwater basins in other Illinois counties.

## Project Goals

Several tasks are associated with this project:

1. Improve climate resiliency in northeastern Illinois by utilizing deep learning to map stormwater and green infrastructure from aerial data.
2. Develop deep learning models for aerial imaging data, focusing on green infrastructure and stormwater areas.
3. Train a model to identify different types of locations (e.g., wet ponds, dry-turf bottom, dry-mesic prairie, and constructed wetland detention basins) and then use this model to identify other areas of the region with these attributes.

These goals will be accomplished within the following pipeline structure:
1. Obtain corresponding NAIP images (retrieve_images.py and utils/get_naip_images.py).
2. Utilize a training loop (train.py) with configurations (configs/config.py) assigned to the cluster (.job), utilizing the model defined in utils/model.py and the custom Raster Dataset defined in utils/kc.py.

## Usage


### Environment Set Up

Before running the repository (see details below), you need to perform the following steps:
1. Install make if you have not already done so.
2. Ensure you have access to [Slurm] (python train.py configs.config --experiment_name baseline_v1).
3. Create and initiate a cmap specific conda environment using the following steps:
    1) Install miniconda:
    ```
    mkdir -p ~/miniconda3
    wget https://repo.anaconda.com/miniconda/Miniconda3-latest-Linux-x86_64.sh -O ~/miniconda3/miniconda.sh
    bash ~/miniconda3/miniconda.sh -b -u -p ~/miniconda3
    ```
    2) Create environment:
    ```
    conda create -y --name cmap python=3.10
    conda activate cmap
    conda install pytorch torchvision pytorch-cuda=12.1 -c pytorch -c nvidia
    pip install -r /home/YOUR_USERNAME/2024-winter-cmap/requirements.txt
    ```
### Example of Training in Command Line
Next, you can train the model in an interactive session.
```
srun -p general --pty --cpus-per-task=8 --gres=gpu:1 --mem=128GB -t 0-06:00 /bin/bash

conda activate cmap

cd /home/YOUR_USERNAME/2024-winter-cmap

python train.py configs.config --experiment_name <ExperimentName> --aug_type <aug> --split <split> --num_trial <num_trial>
```

Replace the <ExperimentName> with what you want to title the experiment. For example, if you want to title it baseline_v1, the code will be:
```python train.py configs.config --experiment_name baseline_v1```
.Aug_type, split, and num_trial are optional so you can ignore them if you don't have their parameters.

### Example of Training with Slurm

If you have access to Slurm, you can also train model with it. For more information about how to use Slurm, please look at the information [here](https://github.com/uchicago-dsi/core-facility-docs/blob/main/slurm.md).

This option is best if you know that your code runs and you don't need to test anything with it.

To run this repo on the Slurm cluster after setting up your conda environment,

1. Go into the file called 'submit.sh'.
2. Change YOUR-USERNAME to your username.
3. To run the file on terminal, type: `sbatch submit.sh`. You can monitor whether your job is running with `squeue`.

Or, to run in an interactive session:
```
srun -p general --pty --cpus-per-task=8 --gres=gpu:1 --mem=128GB -t 0-06:00 /bin/bash

conda activate cmap

cd /home/YOUR_USERNAME/2024-winter-cmap

python train.py configs.config --experiment_name <ExperimentName> --aug_type <aug> --split <split> --num_trial <num_trial>
```

## Git Usage

Before pushing changes to git, ensure that you're running `pre-commit run --all` to check your code against the linter.

## Repository Structure
### main repository

* train.py: code for training models
* model.py: code defining model used for training
* retrieve_images.py: code for obtaining image data used for training

### utils

Project python code. Contains various utility functions and scripts which support the main functionalities of the project and are designed to be reusable.

### notebooks

Contains short, clean notebooks to demonstrate analysis. Documentation and descriptions included in the [README](notebooks/README.md) file.

### data

Contains details of acquiring all raw data used in repository. If data is small (<50MB) then it is okay to save it to the repo, making sure to clearly document how to the data is obtained.

If the data is larger than 50MB than you should not add it to the repo and instead document how to get the data in the README.md file in the data directory.

Source attribution and descriptions included in the [README](data/README.md) file.

### output

Contains example model output images.

## Final Results
The below results were obtained with these specifications:
* Classes: "POND" "WETLAND" "DRY BOTTOM - TURF" "DRY BOTTOM - MESIC PRAIRIE"
* Batch size: 16
* Patch size: 512
* Learning rate: 1E-5
* Number of workers: 8
* Epochs: 30 (maximum; early termination feature has been turned on)
* Augmentation: Random Contrast, Random Brightness, Gaussian Blur, Gaussian Noise, Random Satuation
* Number of trails: 5

Test Jaccard: mean: 0.589, standard deviation:0.075
Please refer to [experiment_report.md](https://github.com/dsi-clinic/2024-winter-cmap/blob/cleaning_code/experiment_result.md) for more experiments results

### example outputs
The model can detect ponds fairly accurately:
![output_image1](/output/example_images/DL_ResNet50_imagenet_v1/epoch-14/test_sample-14.0.0.png)
![output_image2](/output/example_images/DL_ResNet50_imagenet_v1/epoch-14/test_sample-14.0.7.png)
![output_image3](/output/example_images/DL_ResNet50_imagenet_v1/epoch-14/test_sample-14.0.8.png)

There needs to be some tweaks for the model to better identify wetlands and dry bottom turf stormwater infrastructure:
![output_image4](/output/example_images/DL_ResNet50_imagenet_v1/epoch-14/test_sample-14.0.2.png)
![output_image5](/output/example_images/DL_ResNet50_imagenet_v1/epoch-14/test_sample-14.0.5.png)

There also needs to be adjustments made to the model to account for false positives:
![output_image6](/output/example_images/DL_ResNet50_imagenet_v1/epoch-14/test_sample-14.1.6.png)
![output_image7](/output/example_images/DL_ResNet50_imagenet_v1/epoch-14/test_sample-14.1.10.png)

## Git Usage

Before pushing changes to git, ensure that you're running `pre-commit run --all` to check your code against the linter.

## Repository Structure
### main repository
* **train.py**: containing code for training models
* **model.py**: defining the model framework used in training
* **experiment_result.md**: containing literauture review and experiments with differennt augmentation, backbone, and weights
* **sweep.job**: script used to run tuning with Wandb
* **requirements.txt**: containing required packages' information

### configs
containing config information
* **config.py**: default config for model training
* **sweep_config.yml**: config used for wandb sweep

### utils

Project python code. Contains various utility functions and scripts which support the main functionalities of the project and are designed to be reusable.
* **get_naip_images.py**
* **img_params.py** calculating images stats
* **plot.py** plotting image with labels
* **transform.py** Creating augmentation pipeline

### notebooks

Contains short, clean notebooks to demonstrate analysis. Documentation and descriptions included in the [README](notebooks/README.md) file.

### data
Source attribution and instructions on how to get the data used in the repository can be found in the README.md file under this directory.


### output

Contains example model output images.

## Collaborators
- Matthew Rubenstein - rubensteinm@uchicago.edu
- Spencer Ellis - sjne@uchicago.edu
- Tamami Tamura - tamamitamura@uchicago.edu
- Mingyan Wang - mingyan@uchicago.edu
- Miao Li - mli628@uchicago.edu
- Grey Xu - greyxu@uchicago.edu
<<<<<<< HEAD
- Xiaoyue Wei - xiaoyue1@uchicago.edu
=======


## Collaborators- Fall 2024
- Anna Poon - annapoon@uchicago.edu
- Mohit Kumar Sathishkumar - mohitk@uchicago.edu
>>>>>>> b32c9944
<|MERGE_RESOLUTION|>--- conflicted
+++ resolved
@@ -185,12 +185,9 @@
 - Mingyan Wang - mingyan@uchicago.edu
 - Miao Li - mli628@uchicago.edu
 - Grey Xu - greyxu@uchicago.edu
-<<<<<<< HEAD
 - Xiaoyue Wei - xiaoyue1@uchicago.edu
-=======
 
 
 ## Collaborators- Fall 2024
 - Anna Poon - annapoon@uchicago.edu
-- Mohit Kumar Sathishkumar - mohitk@uchicago.edu
->>>>>>> b32c9944
+- Mohit Kumar Sathishkumar - mohitk@uchicago.edu