--- conflicted
+++ resolved
@@ -191,22 +191,14 @@
     train_dataloader = DataLoader(
         dataset=train_dataset,
         batch_sampler=train_sampler,
-<<<<<<< HEAD
-        collate_fn=lambda samples: collate_samples(samples, size=config.PATCH_SIZE),
-=======
         collate_fn=stack_samples,
->>>>>>> db972b03
         num_workers=config.NUM_WORKERS,
     )
     test_dataloader = DataLoader(
         dataset=test_dataset,
         batch_size=config.BATCH_SIZE,
         sampler=test_sampler,
-<<<<<<< HEAD
-        collate_fn=lambda samples: collate_samples(samples, size=config.PATCH_SIZE),
-=======
         collate_fn=stack_samples,
->>>>>>> db972b03
         num_workers=config.NUM_WORKERS,
     )
     logging.info(f"Using {device} device")
@@ -474,9 +466,6 @@
     jaccard.reset()
     train_loss = 0
     for batch, sample in enumerate(dataloader):
-<<<<<<< HEAD
-        X, y = train_setup(sample, epoch, batch, aug_type, train_images_root, model)
-=======
         X, y = train_setup(
             sample,
             epoch,
@@ -488,7 +477,6 @@
             train_images_root,
             model,
         )
->>>>>>> db972b03
 
         # compute prediction error
         outputs = model(X)
@@ -587,19 +575,12 @@
             test_loss += loss.item()
 
             # plot first batch
-<<<<<<< HEAD
-            if batch == 0 or (plateau_count == config.PATIENCE - 1 and batch < 10):
-                save_dir = os.path.join(test_image_root, f"epoch-{epoch}")
-                if not os.path.exists(save_dir):
-                    os.mkdir(save_dir)
-=======
             if batch == 0 or (
                 plateau_count == config.PATIENCE - 1 and batch < 10
             ):
                 epoch_dir = os.path.join(test_image_root, f"epoch-{epoch}")
                 if not os.path.exists(epoch_dir):
                     os.mkdir(epoch_dir)
->>>>>>> db972b03
                 for i in range(config.BATCH_SIZE):
                     plot_tensors = {
                         "image": X_scaled[i].cpu(),
