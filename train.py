"""Train a segmentation model.

To run: from repo directory (2024-winter-cmap)
> python train.py configs.<config> [--experiment_name <name>]
    [--split <split>] [--tune]  [--num_trials <num>]
"""

import argparse
import datetime
import importlib.util
import json
import logging
import random
import shutil
import sys
from collections import defaultdict
from pathlib import Path
from statistics import mean, stdev
from typing import Any

import kornia.augmentation as K
import torch
from torch.nn.modules import Module
from torch.optim import AdamW
from torch.utils.data import DataLoader
from torch.utils.tensorboard import SummaryWriter
from torchgeo.datasets import NAIP, random_bbox_assignment, stack_samples
from torchmetrics.classification import MulticlassJaccardIndex

import wandb
from data.dem import KaneDEM
from data.kc import KaneCounty
from data.sampler import BalancedGridGeoSampler, BalancedRandomBatchGeoSampler
from model import SegmentationModel
from utils.plot import find_labels_in_ground_truth, plot_from_tensors
from utils.transforms import apply_augs, create_augmentation_pipelines

MODEL_DEVICE = (
    "cuda"
    if torch.cuda.is_available()
    else "mps"
    if torch.backends.mps.is_available()
    else "cpu"
)


def arg_parsing(argument):
    """Parsing arguments passed in from command line"""
    # if no experiment name provided, set to timestamp
    exp_name_arg = argument.experiment_name
    if exp_name_arg is None:
        exp_name_arg = f'{datetime.datetime.now().strftime("%Y%m%d-%H%M%S")}'

    split_arg = float(int(argument.split) / 100)
    # tuning with wandb
    wandb_tune = argument.tune
    num_trials_arg = int(argument.num_trials)

    return exp_name_arg, split_arg, wandb_tune, num_trials_arg


def writer_prep(exp_n, trial_num, wandb_tune):
    """Preparing writers and logging for each training trial

    Args:
        exp_n: experiment name
        trial_num: current trial number
        wandb_tune: whether tuning with wandb
    """
    # set output path and exit run if path already exists
    exp_trial_name = f"{exp_n}_trial_{trial_num}"
    out_root = Path(config.OUTPUT_ROOT) / exp_trial_name
    if wandb_tune:
        Path.mkdir(out_root, exist_ok=True)
    else:
        Path.mkdir(out_root, exist_ok=False)

    # create directory for output images
    train_images_root = Path(out_root) / "train-images"
    test_images_root = Path(out_root) / "test-images"

    try:
        Path.mkdir(train_images_root)
        Path.mkdir(test_images_root)

    except FileExistsError:
        shutil.rmtree(train_images_root)
        shutil.rmtree(test_images_root)
        Path.mkdir(train_images_root)
        Path.mkdir(test_images_root)

    # open tensorboard writer
    writer = SummaryWriter(out_root)

    # copy training script and config to output directory
    shutil.copy(Path(__file__).resolve(), out_root)
    shutil.copy(Path(config.__file__).resolve(), out_root)

    # Set up logging
    logger = logging.getLogger()
    logger.setLevel(logging.INFO)
    log_filename = Path(out_root) / "training_log.txt"
    file_handler = logging.FileHandler(log_filename)
    stream_handler = logging.StreamHandler(sys.stdout)

    # log format
    formatter = logging.Formatter("%(asctime)s [%(levelname)s] %(message)s")
    file_handler.setFormatter(formatter)
    stream_handler.setFormatter(formatter)
    logger.addHandler(file_handler)
    logger.addHandler(stream_handler)

    return (train_images_root, test_images_root, out_root, writer, logger)


def initialize_dataset(config):
    """Load and merge NAIP, KaneCounty, and optional DEM data.

    This function loads NAIP (National Agriculture Imagery Program)
    data and KaneCounty shapefile data. Optionally, if DEM
    (Digital Elevation Model) data is provided, it is also loaded
    and merged with NAIP data.

    Args:
        config: settings in the configuration file

    Returns:
        tuple: A tuple containing the loaded NAIP and KaneCounty
            datasets.
            The first element is the NAIP dataset, and the
            second element is the KaneCounty dataset.
    """
    naip_dataset = NAIP(config.KC_IMAGE_ROOT)
    shape_path = Path(config.KC_SHAPE_ROOT) / config.KC_SHAPE_FILENAME
    dataset_config = (
        config.KC_LAYER,
        config.KC_LABELS,
        config.PATCH_SIZE,
        naip_dataset.crs,
        naip_dataset.res,
    )
    kc_dataset = KaneCounty(shape_path, dataset_config)

    if config.KC_DEM_ROOT is not None:
        dem = KaneDEM(config.KC_DEM_ROOT)
        naip_dataset = naip_dataset & dem
        print("naip and dem loaded")

    return naip_dataset, kc_dataset


def build_dataset(naip_set, split_rate):
    """Randomly split and load data to be the test and train sets

    Returns train dataloader and test dataloader
    """
    # record generator seed
    seed = random.SystemRandom().randint(0, sys.maxsize)
    logging.info("Dataset random split seed: %d", seed)
    generator = torch.Generator().manual_seed(seed)

    # split the dataset
    train_portion, test_portion = random_bbox_assignment(
        naip_set, [split_rate, 1 - split_rate], generator
    )
    train_dataset = train_portion & kc
    test_dataset = test_portion & kc

    train_sampler = BalancedRandomBatchGeoSampler(
        config={
            "dataset": train_dataset,
            "size": config.PATCH_SIZE,
            "batch_size": config.BATCH_SIZE,
        }
    )
    test_sampler = BalancedGridGeoSampler(
        config={
            "dataset": test_dataset,
            "size": config.PATCH_SIZE,
            "stride": config.PATCH_SIZE,
        }
    )

    # create dataloaders (must use batch_sampler)
    train_dataloader = DataLoader(
        dataset=train_dataset,
        batch_sampler=train_sampler,
        collate_fn=stack_samples,
        num_workers=config.NUM_WORKERS,
    )
    test_dataloader = DataLoader(
        dataset=test_dataset,
        batch_size=config.BATCH_SIZE,
        sampler=test_sampler,
        collate_fn=stack_samples,
        num_workers=config.NUM_WORKERS,
    )
    return train_dataloader, test_dataloader


def regularization_loss(model, reg_type, weight):
    """Calculate the regularization loss for the model parameters.

    Args:
        model: The PyTorch model for which to calculate the regularization loss.
        reg_type: The type of regularization, either "l1" or "l2".
        weight: The weight or strength of the regularization term.

    Returns:
    - float: The calculated regularization loss.
    """
    reg_loss = 0.0
    if reg_type == "l1":
        for param in model.parameters():
            reg_loss += torch.sum(torch.abs(param))
    elif reg_type == "l2":
        for param in model.parameters():
            reg_loss += torch.sum(param**2)
    return weight * reg_loss


def compute_loss(model, mask, y, loss_fn, reg_config):
    """Compute the total loss optionally the regularization loss.

    Args:
        model: The PyTorch model for which to compute the loss.
        mask: The input mask tensor.
        y: The target tensor.
        loss_fn: The loss function to use for computing the base loss.
        reg_config: a tuple of
            reg_type: The type of regularization, either "l1" or "l2".
            reg_weight: The weight or strength of the regularization term.

    Returns:
    - torch.Tensor: The total loss as a PyTorch tensor.
    """
    base_loss = loss_fn(mask, y)
    reg_type, reg_weight = reg_config
    if reg_type is not None:
        reg_loss = regularization_loss(model, reg_type, reg_weight)
        base_loss += reg_loss
    return base_loss


def create_model():
    """Setting up training model, loss function and measuring metrics

    Returns:
        tuple: A tuple containing:
            - model: The PyTorch model instance.
            - loss_fn: The loss function to use for training.
            - train_jaccard: The metric to measure Jaccard index on the training set.
            - test_jaccard: The metric to measure Jaccard index on the test set.
            - jaccard_per_class: The metric to measure Jaccard index per class.
            - optimizer: The optimizer for training the model.
    """
    # create the model
    model_configs = {
        "model": config.MODEL,
        "backbone": config.BACKBONE,
        "num_classes": config.NUM_CLASSES,
        "weights": config.WEIGHTS,
        "dropout": config.DROPOUT,
    }

    model = SegmentationModel(model_configs).model.to(MODEL_DEVICE)
    logging.info(model)

    # set the loss function, metrics, and optimizer
    loss_fn_class = getattr(
        importlib.import_module("segmentation_models_pytorch.losses"),
        config.LOSS_FUNCTION,
    )
    # Initialize the loss function with the required parameters
    loss_fn = loss_fn_class(mode="multiclass")

    # IoU metric
    train_jaccard = MulticlassJaccardIndex(
        num_classes=config.NUM_CLASSES,
        ignore_index=config.IGNORE_INDEX,
        average="micro",
    ).to(MODEL_DEVICE)
    test_jaccard = MulticlassJaccardIndex(
        num_classes=config.NUM_CLASSES,
        ignore_index=config.IGNORE_INDEX,
        average="micro",
    ).to(MODEL_DEVICE)
    jaccard_per_class = MulticlassJaccardIndex(
        num_classes=config.NUM_CLASSES,
        ignore_index=config.IGNORE_INDEX,
        average=None,
    ).to(MODEL_DEVICE)

    optimizer = AdamW(
        model.parameters(),
        learning_rate=config.LEARNING_RATE,
        weight_decay=config.WEIGHT_DECAY,
    )

    return (
        model,
        loss_fn,
        train_jaccard,
        test_jaccard,
        jaccard_per_class,
        optimizer,
    )


def copy_first_entry(a_list: list) -> list:
    """Copies the first entry in a list and appends it to the end.

    Args:
        a_list: The list to modify

    Returns:
        list: The modified list
    """
    first_entry = a_list[0]

    # Append the copy to the end
    a_list.append(first_entry)

    return a_list


def normalize_func(model):
    """Create normalization functions for input data to a given model.

    This function generates normalization functions based on the mean
    and standard deviation specified in the configuration. If the
    number of channels in the model input does not match the length of
    the mean and standard deviation lists, it replicates the first entry
    of each list to match the number of input channels.

    Args:
        model: The model for which the normalization functions are created.

    Returns:
        tuple: A tuple containing two normalization functions.
               The first function normalizes input data using the specified
               mean and standard deviation.
               The second function scales input data to a range between 0 and 255.
    """
    data_mean = config.DATASET_MEAN
    data_std = config.DATASET_STD
    # add copies of first entry to DATASET_MEAN and DATASET_STD
    # to match data in_channels
    if len(data_mean) != model.in_channels:
        for _ in range(model.in_channels - len(data_mean)):
            data_mean = copy_first_entry(data_mean)
            data_std = copy_first_entry(data_std)

    scale_mean = torch.tensor(0.0)
    scale_std = torch.tensor(255.0)
    normalize = K.Normalize(mean=data_mean, std=data_std)
    scale = K.Normalize(mean=scale_mean, std=scale_std)
    return normalize, scale


def add_extra_channel(
    image_tensor: torch.Tensor, source_channel: int = 0
) -> torch.Tensor:
    """Adds an additional channel to an image by copying an existing channel.

    Args:
        image_tensor : A tensor containing image data. Expected shape is
            (batch, channels, h, w)
        source_channel : The index of the channel to be copied

    Returns:
        torch.Tensor: A modified tensor with added channels
    """
    # Select the source channel to duplicate
    original_channel = image_tensor[:, source_channel : source_channel + 1, :, :]

    # Generate copy of selected channel
    extra_channel = original_channel.clone()

    # Concatenate the extra channel to the original image along the second
    # dimension (channel dimension)
    augmented_tensor = torch.cat((image_tensor, extra_channel), dim=1)

    return augmented_tensor


def normalize_and_scale(sample_image, model):
    """Normalize and scale the sample image."""
    normalize, scale = normalize_func(model)
    scaled_image = scale(sample_image)
    return scaled_image, normalize


def add_extra_channels(image, model):
    """Add extra channels to the image if necessary."""
    while image.size(1) < model.in_channels:
        image = add_extra_channel(image)
    return image


def apply_augmentations(
    dataset, spatial_augs, color_augs, spatial_aug_mode, color_aug_mode
):
    """Apply augmentations to the image and mask."""
    x_og, y_og = dataset
    aug_config = (spatial_augs, color_augs, spatial_aug_mode, color_aug_mode)
    x_aug, y_aug = apply_augs(aug_config, x_og, y_og)
    y_aug = y_aug.type(torch.int64)  # Convert mask to int64 for loss function
    y_squeezed = y_aug.squeeze()  # Remove channel dim from mask
    return x_aug, y_squeezed


def save_training_images(epoch, train_images_root, x, samp_mask, x_aug, y_aug, sample):
    """Save training sample images."""
    save_dir = Path(train_images_root) / f"epoch-{epoch}"
    Path.mkdir(save_dir, exist_ok=True)

    for i in range(config.BATCH_SIZE):
        plot_tensors = {
            "RGB Image": x[i].cpu(),
            "Mask": samp_mask[i],
            "Augmented_RGBImage": x_aug[i].cpu(),
            "Augmented_Mask": y_aug[i].cpu(),
        }
        sample_fname = Path(save_dir) / f"train_sample-{epoch}.{i}.png"
        plot_from_tensors(
            plot_tensors,
            sample_fname,
            kc.colors,
            kc.labels_inverse,
            sample["bbox"][i],
        )


def train_setup(
    sample: defaultdict[str, Any],
    train_config,
    aug_config,
    model,
) -> tuple[torch.Tensor]:
    """Setup for training: sends images to device and applies augmentations.

    Args:
        sample: A dataloader sample containing image, mask, and bbox data.
        train_config: a tuple of
            - epoch: The current epoch.
            - batch: The current batch.
            - train_images_root: The root path for saving training sample images.
        aug_config: a tuple of
            - spatial_aug_mode: The mode for spatial augmentations.
            - color_aug_mode: The mode for color augmentations.
            - spatial_augs: The sequence of spatial augmentations.
            - color_augs: The sequence of color augmentations.
        model: The PyTorch model instance.

    Returns:
        A tuple of augmented image and mask tensors to be used in the train step
    """
    epoch, batch, train_images_root = train_config
    spatial_aug_mode, color_aug_mode, spatial_augs, color_augs = aug_config

    samp_image = sample["image"]
    samp_mask = sample["mask"]

    # Add extra channels to image if necessary
    samp_image = add_extra_channels(samp_image, model)

    # Send image and mask to device; convert mask to float tensor for augmentation
    x = samp_image.to(MODEL_DEVICE)
    y = samp_mask.type(torch.float32).to(MODEL_DEVICE)

    # Normalize and scale image
    x_scaled, normalize = normalize_and_scale(x, model)

    img_data = (x_scaled, y)
    # Apply augmentations
    x_aug, y_squeezed = apply_augmentations(
        img_data, spatial_augs, color_augs, spatial_aug_mode, color_aug_mode
    )

    # Save training sample images if first batch
    if batch == 0:
        save_training_images(
            epoch,
            train_images_root,
            x,
            samp_mask,
            x_aug,
            y_squeezed,
            sample,
        )

    return normalize(x_aug), y_squeezed


def train_epoch(
    dataloader,
    model,
    train_config,
    aug_config,
    writer,
    args,
<<<<<<< HEAD
=======
    wandb_tune,
>>>>>>> 68c1151d
) -> None:
    """Executes a training step for the model

    Args:
        dataloader: The data loader containing the training data.
        model: The PyTorch model to be trained.
        train_config: a tuple of
            - loss_fn: The loss function to be used for training.
            - jaccard: The metric to measure Jaccard index during training.
            - optimizer: The optimizer to be used for updating model parameters.
            - epoch: The current epoch number.
            - train_images_root: The root directory for saving training sample images.
        aug_config: a tuple of
            - spatial_augs: The sequence of spatial augmentations.
            - color_augs: The sequence of color augmentations.
            - spatial_aug_mode: The mode for spatial augmentations.
            - color_aug_mode: The mode for color augmentations.
        writer: The TensorBoard writer for logging training metrics.
        args: Additional arguments for debugging or special training conditions.
<<<<<<< HEAD
=======
        args: Additional arguments for debugging or special training conditions.
        wandb_tune: whether tuning with wandb
>>>>>>> 68c1151d
    """
    loss_fn, jaccard, optimizer, epoch, train_images_root = train_config
    spatial_augs, color_augs, spatial_aug_mode, color_aug_mode = aug_config

    num_batches = len(dataloader)
    model.train()
    jaccard.reset()
    train_loss = 0
    for batch, sample in enumerate(dataloader):
        train_config = (epoch, batch, train_images_root)
        aug_config = (
            spatial_aug_mode,
            color_aug_mode,
            spatial_augs,
            color_augs,
        )
        x, y = train_setup(
            sample,
            train_config,
            aug_config,
            model,
        )
        # Break after the first batch in debug mode
        if args.debug and batch == 0:
            print("Debug mode: Exiting training loop after first batch.")
            break

        # Break after the first batch in debug mode
        if args.debug and batch == 0:
            print("Debug mode: Exiting training loop after first batch.")
            break
        # Break after the first batch in debug mode
        if args.debug and batch == 0:
            print("Debug mode: Exiting training loop after first batch.")
            break

        # compute prediction error
        outputs = model(x)

        if isinstance(outputs, tuple):
            outputs = outputs[0]

        loss = compute_loss(
            model,
            outputs,
            y,
            loss_fn,
            (config.REGULARIZATION_TYPE, config.REGULARIZATION_WEIGHT),
        )

        # update jaccard index
        preds = outputs.argmax(dim=1)
        jaccard.update(preds, y)

        # backpropagation
        loss.backward()

        # Gradient clipping
        if config.GRADIENT_CLIPPING:
            torch.nn.utils.clip_grad_norm_(model.parameters(), config.CLIP_VALUE)

        optimizer.step()
        optimizer.zero_grad()

        train_loss += loss.item()
        if batch % 100 == 0:
            loss, current = loss.item(), (batch + 1)
            logging.info("loss: %7.7f  [%5d/%5d]", loss, current, num_batches)
    train_loss /= num_batches
    final_jaccard = jaccard.compute()

    writer.add_scalar("loss/train", train_loss, epoch)
    writer.add_scalar("IoU/train", final_jaccard, epoch)
    logging.info("Train Jaccard index: %.4f", final_jaccard)

    if wandb_tune:
        wandb.log(
            {
                "train_loss": train_loss,
                "train_jaccard": final_jaccard.item(),
                "epoch": epoch,
                "batch": batch,
            }
        )

    return final_jaccard


def test(
    dataloader: DataLoader,
    model: Module,
    test_config,
    writer,
    wandb_tune: bool,
    num_examples: int = 10,
) -> float:
    """Executes a testing step for the model and saves sample output images.

    Args:
        dataloader: Dataloader for the testing data.
        model: A PyTorch model.
        test_config: A tuple containing:
            - loss_fn: A PyTorch loss function.
            - jaccard: The metric to be used for evaluation, specifically the
                    Jaccard Index.
            - epoch: The current epoch.
            - plateau_count: The number of epochs the loss has been plateauing.
            - test_image_root: The root directory for saving test images.
            - writer: The TensorBoard writer for logging test metrics.
            - num_classes: The number of labels to predict.
            - jaccard_per_class: The metric to calculate Jaccard index per class.
        writer: The TensorBoard writer for logging test metrics.
        wandb_tune: whether tune with wandb
        num_examples: The number of examples to save.

    Returns:
        float: The test loss for the epoch.
    """
    (
        loss_fn,
        jaccard,
        epoch,
        plateau_count,
        test_image_root,
        writer,
        num_classes,
        jaccard_per_class,
    ) = test_config
    num_batches = len(dataloader)
    model.eval()
    jaccard.reset()
    jaccard_per_class.reset()
    test_loss = 0
    with torch.no_grad():
        for batch, sample in enumerate(dataloader):
            samp_image = sample["image"]
            samp_mask = sample["mask"]
            # add an extra channel to the images and masks
            if samp_image.size(1) != model.in_channels:
                for _ in range(model.in_channels - samp_image.size(1)):
                    samp_image = add_extra_channel(samp_image)
            x = samp_image.to(MODEL_DEVICE)
            normalize, scale = normalize_func(model)
            x_scaled = scale(x)
            x = normalize(x_scaled)
            y = samp_mask.to(MODEL_DEVICE)
            if y.size(0) == 1:
                y_squeezed = y
            else:
                y_squeezed = y.squeeze()

            # compute prediction error
            outputs = model(x)

            if isinstance(outputs, tuple):
                outputs = outputs[0]

            loss = loss_fn(outputs, y_squeezed)

            # update metric
            preds = outputs.argmax(dim=1)
            jaccard.update(preds, y_squeezed)

            # update Jaccard per class metric
            jaccard_per_class.forward(preds, y_squeezed)

            # add test loss to rolling total
            test_loss += loss.item()

            # plot first batch
            if batch == 0 or (
                plateau_count == config.PATIENCE - 1 and batch < num_examples
            ):
                epoch_dir = Path(test_image_root) / f"epoch-{epoch}"
                if not Path.exists(epoch_dir):
                    Path.mkdir(epoch_dir)
                for i in range(config.BATCH_SIZE):
                    plot_tensors = {
                        "RGB Image": x_scaled[i].cpu(),
                        "ground_truth": samp_mask[i],
                        "prediction": preds[i].cpu(),
                    }
                    ground_truth = samp_mask[i]
                    label_ids = find_labels_in_ground_truth(ground_truth)

                    for label_id in label_ids:
                        label_name = kc.labels_inverse.get(label_id, "UNKNOWN")
                        save_dir = Path(epoch_dir) / label_name
                        if not Path.exists(save_dir):
                            Path.mkdir(save_dir)
                        sample_fname = (
                            Path(save_dir) / f"test_sample-{epoch}.{batch}.{i}.png"
                        )
                        plot_from_tensors(
                            plot_tensors,
                            sample_fname,
                            kc.colors,
                            kc.labels_inverse,
                            sample["bbox"][i],
                        )
    test_loss /= num_batches
    final_jaccard = jaccard.compute()
    final_jaccard_per_class = jaccard_per_class.compute()
    writer.add_scalar("loss/test", test_loss, epoch)
    writer.add_scalar("IoU/test", final_jaccard, epoch)
    logging.info(
        "\nTest error: \n Jaccard index: %4f, \nTest avg loss: %4f \n",
        final_jaccard,
        test_loss,
    )

    if wandb_tune:
        wandb.log(
            {
                "test_loss": test_loss,
                "test_jaccard": final_jaccard.item(),
                "epoch": epoch,
            }
        )

    # Access the labels and their names
    _labels = {}
    for label_name, label_id in kc.labels.items():
        _labels[label_id] = label_name
        if len(_labels) == num_classes:
            break

    for i, label_name in _labels.items():
        logging.info("IoU for %s: %f \n", label_name, final_jaccard_per_class[i])

    # Now returns test_loss such that it can be compared against previous losses
    return test_loss, final_jaccard


def train(
    model: Module,
    train_test_config,
    aug_config,
    path_config: tuple[str, str, str],
    writer: SummaryWriter,
<<<<<<< HEAD
    wandb_t: bool,
    args,
    epoch_config,
=======
    wandb_tune: bool,
    args,
    epoch,
>>>>>>> 68c1151d
) -> tuple[float, float]:
    """Train a deep learning model using the specified configuration and parameters.

    Args:
        model: The deep learning model to be trained.
        train_test_config: A tuple containing:
                - train_dataloader: DataLoader for training dataset.
                - train_jaccard: Function to calculate Jaccard index for training.
                - test_jaccard: Function to calculate Jaccard index for test.
                - test_dataloader: DataLoader for test dataset.
                - loss_fn: Loss function used for training and testing.
                - optimizer: Optimization algorithm used for training.
                - jaccard_per_class: Function to calculate Jaccard index per class.
        aug_config: A tuple containing:
                - spatial_augs: Spatial augmentations applied during training.
                - color_augs: Color augmentations applied during training.
        path_config: A tuple containing:
                - out_root: Root directory for saving the trained model.
                - train_images_root: Root directory for training images.
                - test_image_root: Root directory for test images.
        writer: The writer object for logging training progress.
<<<<<<< HEAD
        wandb_t: Whether running hyperparameter tuning with wandb.
        args: Additional arguments for debugging or special training conditions.
        epoch_config: The configuration for the number of epochs.
=======
        wandb_tune: Whether running hyperparameter tuning with wandb.
        args: Additional arguments for debugging or special training conditions.
        epoch: The configuration for the number of epochs.
>>>>>>> 68c1151d

    Returns:
        Tuple[float, float]: A tuple containing the Jaccard index for the last
             epoch of training and for the test dataset.
    """
    (
        train_dataloader,
        train_jaccard,
        test_jaccard,
        test_dataloader,
        loss_fn,
        optimizer,
        jaccard_per_class,
    ) = train_test_config
    (
        out_root,
        train_images_root,
        test_image_root,
    ) = path_config
    (
        spatial_augs,
        color_augs,
    ) = aug_config

    # How much the loss needs to drop to reset a plateau
    threshold = config.THRESHOLD

    # How many epochs loss needs to plateau before terminating
    patience = config.PATIENCE

    # Beginning loss
    best_loss = None

    # How long it's been plateauing
    plateau_count = 0

    # How many classes we're predicting
    num_classes = config.NUM_CLASSES

<<<<<<< HEAD
    # # reducing number of epoch in debugging or hyperparameter tuning
    if args.debug:
        epoch_config = 1
    elif wandb_t:
        epoch_config = 10
=======
    # reducing number of epoch in debugging or hyperparameter tuning
    if args.debug:
        epoch = 1
    elif wandb_tune:
        epoch = 10
>>>>>>> 68c1151d
    else:
        epoch = config.EPOCHS

    for t in range(epoch):
        if t == 0:
            test_config = (
                loss_fn,
                test_jaccard,
                t,
                plateau_count,
                test_image_root,
                writer,
                num_classes,
                jaccard_per_class,
            )
            test_loss, t_jaccard = test(
                test_dataloader,
                model,
                test_config,
                writer,
                args,
            )
            print(f"untrained loss {test_loss:.3f}, jaccard {t_jaccard:.3f}")

        logging.info("Epoch %d\n-------------------------------", t + 1)
        train_config = (
            loss_fn,
            train_jaccard,
            optimizer,
            t + 1,
            train_images_root,
        )
        aug_config = (
            spatial_augs,
            color_augs,
            config.SPATIAL_AUG_MODE,
            config.COLOR_AUG_MODE,
        )
        epoch_jaccard = train_epoch(
            train_dataloader,
            model,
            train_config,
            aug_config,
            writer,
            args,
<<<<<<< HEAD
=======
            wandb_tune,
>>>>>>> 68c1151d
        )

        test_config = (
            loss_fn,
            test_jaccard,
            t + 1,
            plateau_count,
            test_image_root,
            writer,
            num_classes,
            jaccard_per_class,
        )
        test_loss, t_jaccard = test(
            test_dataloader,
            model,
            test_config,
            writer,
            wandb_tune,
        )
        # Checks for plateau
        if best_loss is None:
            best_loss = test_loss
        elif test_loss < best_loss - threshold:
            best_loss = test_loss
            plateau_count = 0
        else:
            plateau_count += 1
            if plateau_count >= patience:
                logging.info(
                    "Loss Plateau: %d epochs, reached patience of %d",
                    t,
                    patience,
                )
<<<<<<< HEAD
            # Break after the first iteration in debug mode
        if args.debug and t == 0:
            print("Debug mode: Skipping the rest of the training loop")

=======

        if wandb_tune:
            wandb.log(
                {
                    "epoch": t + 1,
                    "train_jaccard": epoch_jaccard.item(),
                    "test_jaccard": t_jaccard.item(),
                    "test_loss": test_loss,
                }
            )

        # Break after the first iteration in debug mode
        if args.debug and t == 0:
            print("Debug mode: Skipping the rest of the training loop")
>>>>>>> 68c1151d
            break

    print("Done!")

    torch.save(model.state_dict(), Path(out_root) / "model.pth")
    logging.info("Saved PyTorch Model State to %s", out_root)

    return epoch_jaccard, t_jaccard


<<<<<<< HEAD
def one_trial(exp_n, num, wandb_t, naip_set, split_rate, args):
=======
def one_trial(exp_n, num, wandb_tune, naip_set, split_rate, args):
>>>>>>> 68c1151d
    """Runing a single trial of training

    Input:
        exp_n: experiment name
        num: current number of trial
        wandb_tune: whether tuning with wandb
    """
    (
        train_images_root,
        test_image_root,
        out_root,
        writer,
        logger,
<<<<<<< HEAD
    ) = writer_prep(exp_n, num, wandb_t)
    # Set 'epoch_config' based on debug mode
    if args.debug:
        epoch_config = 1
    else:
        epoch_config = config.EPOCHS

=======
    ) = writer_prep(exp_n, num, wandb_tune)
    # Set 'epoch' based on debug mode
    if args.debug:
        epoch = 1
    else:
        epoch = config.EPOCHS
>>>>>>> 68c1151d
    # randomly splitting the data at every trial
    train_dataloader, test_dataloader = build_dataset(naip_set, split_rate)
    (
        model,
        loss_fn,
        train_jaccard,
        test_jaccard,
        jaccard_per_class,
        optimizer,
    ) = create_model()
    spatial_augs, color_augs = create_augmentation_pipelines(
        config,
        config.SPATIAL_AUG_INDICES,
        config.IMAGE_AUG_INDICES,
    )
    logging.info("Trial %d\n====================================", num + 1)
    train_test_config = (
        train_dataloader,
        train_jaccard,
        test_jaccard,
        test_dataloader,
        loss_fn,
        optimizer,
        jaccard_per_class,
    )
    aug_config = (
        spatial_augs,
        color_augs,
    )
    path_config = (
        out_root,
        train_images_root,
        test_image_root,
    )

    train_iou, test_iou = train(
        model,
        train_test_config,
        aug_config,
        path_config,
        writer,
        wandb_tune,
        args,
<<<<<<< HEAD
        epoch_config,
=======
        epoch,
>>>>>>> 68c1151d
    )
    writer.close()
    logger.handlers.clear()
    return train_iou, test_iou


if __name__ == "__main__":
    # import config and experiment name from runtime args
    parser = argparse.ArgumentParser(
        description="Train a segmentation model to predict stormwater storage "
        + "and green infrastructure."
    )
    parser.add_argument("config", type=str, help="Path to the configuration file")
    parser.add_argument(
        "--experiment_name",
        type=str,
        help="Name of experiment",
        default=datetime.datetime.now().strftime("%Y%m%d-%H%M%S"),
    )
    parser.add_argument(
        "--split",
        type=str,
        help="Ratio of split; enter the size of the train split as an int out of 100",
        default="80",
    )
    parser.add_argument(
        "--tune",
        action="store_true",
        help="Whether to apply hyperparameter tuning with wandb; enter True or False",
        default=False,
    )
    parser.add_argument(
        "--num_trials",
        type=str,
        help="Please enter the number of trial for each train",
        default="1",
    )
    parser.add_argument(
        "--debug", action="store_true", help="Enable debug mode", default=False
    )
<<<<<<< HEAD
=======

>>>>>>> 68c1151d
    args = parser.parse_args()

    config = importlib.import_module(args.config)

    # enable debug mode
    if args.debug:
<<<<<<< HEAD
        epoch_config = 1
    else:
        epoch_config = config.EPOCHS
=======
        epoch = 1
    else:
        epoch = config.EPOCHS
>>>>>>> 68c1151d
    # Enable debug mode in config
    config.DEBUG_MODE = args.debug

    exp_name, split, wandb_tune, num_trials = arg_parsing(args)

    logging.info("Using %s device", MODEL_DEVICE)

    naip, kc = initialize_dataset(config)

    def extract_config_dict(config_module):
        """Convert configuration module into a dictionary"""
        config_dict = {}
        for attr in dir(config_module):
            # Skip private attributes and methods
            if not attr.startswith("__") and not callable(getattr(config_module, attr)):
                value = getattr(config_module, attr)
                # Check if the value is JSON-serializable
                try:
                    json.dumps(value)
                    config_dict[attr] = value
                except TypeError as e:
                    logging.warning(
                        f"Skipping non-serializable config attribute '{attr}': {e}"
                    )
        return config_dict

    def run_trials():
        """Running training for multiple trials"""
        # Extract config dictionary from module

        if wandb_tune:
            wandb.init(project="CMAP")
            print("wandb taken over config")
        else:
            # Initialize wandb with default configuration but disable logging
            wandb.init(project="CMAP", config=config, mode="disabled")

        train_ious = []
        test_ious = []

        for num in range(num_trials):
            train_iou, test_iou = one_trial(
                exp_name, num, wandb_tune, naip, split, args
            )
            train_ious.append(float(train_iou))
            test_ious.append(float(test_iou))

        test_average = mean(test_ious)
        train_average = mean(train_ious)
        test_std = 0
        train_std = 0
        if num_trials > 1:
            test_std = stdev(test_ious)
            train_std = stdev(train_ious)

        print(
            f"""
            Training result: {train_ious},
            average: {train_average:.3f}, standard deviation: {train_std:.3f}"""
        )
        print(
            f"""
            Test result: {test_ious},
            average: {test_average:.3f}, standard deviation:{test_std:.3f}"""
        )

        if wandb_tune:
            wandb.run.summary["average_test_jaccard_index"] = test_average
            wandb.finish()

    run_trials()<|MERGE_RESOLUTION|>--- conflicted
+++ resolved
@@ -20,6 +20,7 @@
 
 import kornia.augmentation as K
 import torch
+import wandb
 from torch.nn.modules import Module
 from torch.optim import AdamW
 from torch.utils.data import DataLoader
@@ -27,7 +28,6 @@
 from torchgeo.datasets import NAIP, random_bbox_assignment, stack_samples
 from torchmetrics.classification import MulticlassJaccardIndex
 
-import wandb
 from data.dem import KaneDEM
 from data.kc import KaneCounty
 from data.sampler import BalancedGridGeoSampler, BalancedRandomBatchGeoSampler
@@ -500,10 +500,7 @@
     aug_config,
     writer,
     args,
-<<<<<<< HEAD
-=======
     wandb_tune,
->>>>>>> 68c1151d
 ) -> None:
     """Executes a training step for the model
 
@@ -523,11 +520,8 @@
             - color_aug_mode: The mode for color augmentations.
         writer: The TensorBoard writer for logging training metrics.
         args: Additional arguments for debugging or special training conditions.
-<<<<<<< HEAD
-=======
         args: Additional arguments for debugging or special training conditions.
         wandb_tune: whether tuning with wandb
->>>>>>> 68c1151d
     """
     loss_fn, jaccard, optimizer, epoch, train_images_root = train_config
     spatial_augs, color_augs, spatial_aug_mode, color_aug_mode = aug_config
@@ -550,10 +544,6 @@
             aug_config,
             model,
         )
-        # Break after the first batch in debug mode
-        if args.debug and batch == 0:
-            print("Debug mode: Exiting training loop after first batch.")
-            break
 
         # Break after the first batch in debug mode
         if args.debug and batch == 0:
@@ -768,15 +758,9 @@
     aug_config,
     path_config: tuple[str, str, str],
     writer: SummaryWriter,
-<<<<<<< HEAD
-    wandb_t: bool,
-    args,
-    epoch_config,
-=======
     wandb_tune: bool,
     args,
     epoch,
->>>>>>> 68c1151d
 ) -> tuple[float, float]:
     """Train a deep learning model using the specified configuration and parameters.
 
@@ -798,15 +782,9 @@
                 - train_images_root: Root directory for training images.
                 - test_image_root: Root directory for test images.
         writer: The writer object for logging training progress.
-<<<<<<< HEAD
-        wandb_t: Whether running hyperparameter tuning with wandb.
-        args: Additional arguments for debugging or special training conditions.
-        epoch_config: The configuration for the number of epochs.
-=======
         wandb_tune: Whether running hyperparameter tuning with wandb.
         args: Additional arguments for debugging or special training conditions.
         epoch: The configuration for the number of epochs.
->>>>>>> 68c1151d
 
     Returns:
         Tuple[float, float]: A tuple containing the Jaccard index for the last
@@ -846,19 +824,11 @@
     # How many classes we're predicting
     num_classes = config.NUM_CLASSES
 
-<<<<<<< HEAD
-    # # reducing number of epoch in debugging or hyperparameter tuning
-    if args.debug:
-        epoch_config = 1
-    elif wandb_t:
-        epoch_config = 10
-=======
     # reducing number of epoch in debugging or hyperparameter tuning
     if args.debug:
         epoch = 1
     elif wandb_tune:
         epoch = 10
->>>>>>> 68c1151d
     else:
         epoch = config.EPOCHS
 
@@ -904,10 +874,7 @@
             aug_config,
             writer,
             args,
-<<<<<<< HEAD
-=======
             wandb_tune,
->>>>>>> 68c1151d
         )
 
         test_config = (
@@ -941,12 +908,6 @@
                     t,
                     patience,
                 )
-<<<<<<< HEAD
-            # Break after the first iteration in debug mode
-        if args.debug and t == 0:
-            print("Debug mode: Skipping the rest of the training loop")
-
-=======
 
         if wandb_tune:
             wandb.log(
@@ -961,7 +922,6 @@
         # Break after the first iteration in debug mode
         if args.debug and t == 0:
             print("Debug mode: Skipping the rest of the training loop")
->>>>>>> 68c1151d
             break
 
     print("Done!")
@@ -972,11 +932,7 @@
     return epoch_jaccard, t_jaccard
 
 
-<<<<<<< HEAD
-def one_trial(exp_n, num, wandb_t, naip_set, split_rate, args):
-=======
 def one_trial(exp_n, num, wandb_tune, naip_set, split_rate, args):
->>>>>>> 68c1151d
     """Runing a single trial of training
 
     Input:
@@ -990,22 +946,12 @@
         out_root,
         writer,
         logger,
-<<<<<<< HEAD
-    ) = writer_prep(exp_n, num, wandb_t)
-    # Set 'epoch_config' based on debug mode
-    if args.debug:
-        epoch_config = 1
-    else:
-        epoch_config = config.EPOCHS
-
-=======
     ) = writer_prep(exp_n, num, wandb_tune)
     # Set 'epoch' based on debug mode
     if args.debug:
         epoch = 1
     else:
         epoch = config.EPOCHS
->>>>>>> 68c1151d
     # randomly splitting the data at every trial
     train_dataloader, test_dataloader = build_dataset(naip_set, split_rate)
     (
@@ -1049,11 +995,7 @@
         writer,
         wandb_tune,
         args,
-<<<<<<< HEAD
-        epoch_config,
-=======
         epoch,
->>>>>>> 68c1151d
     )
     writer.close()
     logger.handlers.clear()
@@ -1094,25 +1036,16 @@
     parser.add_argument(
         "--debug", action="store_true", help="Enable debug mode", default=False
     )
-<<<<<<< HEAD
-=======
-
->>>>>>> 68c1151d
+
     args = parser.parse_args()
 
     config = importlib.import_module(args.config)
 
     # enable debug mode
     if args.debug:
-<<<<<<< HEAD
-        epoch_config = 1
-    else:
-        epoch_config = config.EPOCHS
-=======
         epoch = 1
     else:
         epoch = config.EPOCHS
->>>>>>> 68c1151d
     # Enable debug mode in config
     config.DEBUG_MODE = args.debug
 
