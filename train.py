--- conflicted
+++ resolved
@@ -838,13 +838,10 @@
                     label_ids = find_labels_in_ground_truth(ground_truth)
 
                     for label_id in label_ids:
-<<<<<<< HEAD
+
                         label_name = kc.labels_inverse.get(label_id, "UNKNOWN")
                         save_dir = Path(epoch_dir) / label_name
-=======
-                        label_name = labels.labels_inverse.get(label_id, "UNKNOWN")
-                        save_dir = Path(epoch_dir) / label_name.replace("/", "-")
->>>>>>> 49bbfdeb
+
                         if not Path.exists(save_dir):
                             Path.mkdir(save_dir)
                         sample_fname = (
