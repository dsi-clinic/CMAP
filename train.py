"""Train a segmentation model.

To run: from repo directory (2024-winter-cmap)
> python train.py configs.<config> [--experiment_name <name>]
    [--split <split>] [--tune]  [--num_trials <num>]
"""

import argparse
import datetime
import importlib.util
import logging
import random
import shutil
import sys
from collections import defaultdict
from pathlib import Path
from statistics import mean, stdev
from typing import Any

import kornia.augmentation as K
import torch
<<<<<<< HEAD
=======
import yaml
>>>>>>> b90b9152
from torch.nn.modules import Module
from torch.optim import AdamW
from torch.utils.data import DataLoader
from torch.utils.tensorboard import SummaryWriter
from torchgeo.datasets import NAIP, random_bbox_assignment, stack_samples
from torchmetrics.classification import MulticlassJaccardIndex

import wandb
from data.dem import KaneDEM
from data.kc import KaneCounty
from data.sampler import BalancedGridGeoSampler, BalancedRandomBatchGeoSampler
from model import SegmentationModel
from utils.plot import find_labels_in_ground_truth, plot_from_tensors
from utils.transforms import apply_augs, create_augmentation_pipelines

MODEL_DEVICE = (
    "cuda"
    if torch.cuda.is_available()
    else "mps"
    if torch.backends.mps.is_available()
    else "cpu"
)


def initialize_wandb():
    """Initializes wandb with sweep configuration."""
    wandb.init(config=wandb.config)
    return config


def arg_parsing(argument):
    """Parsing arguments passed in from command line"""
    # if no experiment name provided, set to timestamp
    exp_name_arg = argument.experiment_name
    if exp_name_arg is None:
        exp_name_arg = f'{datetime.datetime.now().strftime("%Y%m%d-%H%M%S")}'

    split_arg = float(int(argument.split) / 100)
    # tuning with wandb
    wandb_tune_arg = argument.tune
    num_trials_arg = int(argument.num_trials)

    return exp_name_arg, split_arg, wandb_tune_arg, num_trials_arg


def writer_prep(exp_n, trial_num, wandb_t):
    """Preparing writers and logging for each training trial

    Args:
        exp_n: experiment name
        trial_num: current trial number
        wandb_t: whether tuning with wandb
    """
    # set output path and exit run if path already exists
    exp_trial_name = f"{exp_n}_trial{trial_num}"
    out_root = Path(config.OUTPUT_ROOT) / exp_trial_name
    if wandb_t:
        Path.mkdir(out_root, exist_ok=True)
    else:
        Path.mkdir(out_root, exist_ok=False)

    # create directory for output images
    train_images_root = Path(out_root) / "train-images"
    test_images_root = Path(out_root) / "test-images"

    try:
        Path.mkdir(train_images_root)
        Path.mkdir(test_images_root)

    except FileExistsError:
        shutil.rmtree(train_images_root)
        shutil.rmtree(test_images_root)
        Path.mkdir(train_images_root)
        Path.mkdir(test_images_root)

    # open tensorboard writer
    writer = SummaryWriter(out_root)

    # copy training script and config to output directory
    shutil.copy(Path(__file__).resolve(), out_root)
    shutil.copy(Path(config.__file__).resolve(), out_root)

    # Set up logging
    logger = logging.getLogger()
    logger.setLevel(logging.INFO)
    log_filename = Path(out_root) / "training_log.txt"
    file_handler = logging.FileHandler(log_filename)
    stream_handler = logging.StreamHandler(sys.stdout)

    # log format
    formatter = logging.Formatter("%(asctime)s [%(levelname)s] %(message)s")
    file_handler.setFormatter(formatter)
    stream_handler.setFormatter(formatter)
    logger.addHandler(file_handler)
    logger.addHandler(stream_handler)

    return (train_images_root, test_images_root, out_root, writer, logger)


def initialize_dataset():
    """Load and merge NAIP, KaneCounty, and optional DEM data.

    This function loads NAIP (National Agriculture Imagery Program)
    data and KaneCounty shapefile data. Optionally, if DEM
    (Digital Elevation Model) data is provided, it is also loaded
    and merged with NAIP data.

    Args:
        config: settings in the configuration file

    Returns:
        tuple: A tuple containing the loaded NAIP and KaneCounty
            datasets.
            The first element is the NAIP dataset, and the
            second element is the KaneCounty dataset.
    """
    naip_dataset = NAIP(config.KC_IMAGE_ROOT)
    shape_path = Path(config.KC_SHAPE_ROOT) / config.KC_SHAPE_FILENAME
    dataset_config = (
        config.KC_LAYER,
        config.KC_LABELS,
        config.PATCH_SIZE,
        naip_dataset.crs,
        naip_dataset.res,
    )
    kc_dataset = KaneCounty(shape_path, dataset_config)

    if config.KC_DEM_ROOT is not None:
        dem = KaneDEM(config.KC_DEM_ROOT)
        naip_dataset = naip_dataset & dem
        print("naip and dem loaded")

    return naip_dataset, kc_dataset


def build_dataset(naip_set, split_rate):
    """Randomly split and load data to be the test and train sets

    Returns train dataloader and test dataloader
    """
    # record generator seed
    seed = random.SystemRandom().randint(0, sys.maxsize)
    logging.info("Dataset random split seed: %d", seed)
    generator = torch.Generator().manual_seed(seed)

    # split the dataset
    train_portion, test_portion = random_bbox_assignment(
        naip_set, [split_rate, 1 - split_rate], generator
    )
    train_dataset = train_portion & kc
    test_dataset = test_portion & kc

    train_sampler = BalancedRandomBatchGeoSampler(
        config={
            "dataset": train_dataset,
            "size": wandb.config.patch_size,
            "batch_size": wandb.config.batch_size,
        }
    )
    test_sampler = BalancedGridGeoSampler(
        config={
            "dataset": test_dataset,
            "size": config.PATCH_SIZE,
            "stride": config.PATCH_SIZE,
        }
    )

    # create dataloaders (must use batch_sampler)
    train_dataloader = DataLoader(
        dataset=train_dataset,
        batch_sampler=train_sampler,
        collate_fn=stack_samples,
        num_workers=config.NUM_WORKERS,
    )
    test_dataloader = DataLoader(
        dataset=test_dataset,
        batch_size=config.BATCH_SIZE,
        sampler=test_sampler,
        collate_fn=stack_samples,
        num_workers=config.NUM_WORKERS,
    )
    return train_dataloader, test_dataloader


def regularization_loss(model, reg_type, weight):
    """Calculate the regularization loss for the model parameters.

    Args:
        model: The PyTorch model for which to calculate the regularization loss.
        reg_type: The type of regularization, either "l1" or "l2".
        weight: The weight or strength of the regularization term.

    Returns:
    - float: The calculated regularization loss.
    """
    reg_loss = 0.0
    if reg_type == "l1":
        for param in model.parameters():
            reg_loss += torch.sum(torch.abs(param))
    elif reg_type == "l2":
        for param in model.parameters():
            reg_loss += torch.sum(param**2)
    return weight * reg_loss


def compute_loss(model, mask, y, loss_fn, reg_config):
    """Compute the total loss optionally the regularization loss.

    Args:
        model: The PyTorch model for which to compute the loss.
        mask: The input mask tensor.
        y: The target tensor.
        loss_fn: The loss function to use for computing the base loss.
        reg_config: a tuple of
            reg_type: The type of regularization, either "l1" or "l2".
            reg_weight: The weight or strength of the regularization term.

    Returns:
    - torch.Tensor: The total loss as a PyTorch tensor.
    """
    base_loss = loss_fn(mask, y)
    reg_type, reg_weight = reg_config
    if reg_type is not None:
        reg_loss = regularization_loss(model, reg_type, reg_weight)
        base_loss += reg_loss
    return base_loss


def create_model():
    """Setting up training model, loss function and measuring metrics

    Returns:
        tuple: A tuple containing:
            - model: The PyTorch model instance.
            - loss_fn: The loss function to use for training.
            - train_jaccard: The metric to measure Jaccard index on the training set.
            - test_jaccard: The metric to measure Jaccard index on the test set.
            - jaccard_per_class: The metric to measure Jaccard index per class.
            - optimizer: The optimizer for training the model.
    """
    # create the model
    model_configs = {
        "model": config.MODEL,
        "backbone": config.BACKBONE,
        "num_classes": config.NUM_CLASSES,
        "weights": config.WEIGHTS,
    }

    model = SegmentationModel(model_configs).model.to(MODEL_DEVICE)
    logging.info(model)

    # set the loss function, metrics, and optimizer
    loss_fn_class = getattr(
        importlib.import_module("segmentation_models_pytorch.losses"),
        config.LOSS_FUNCTION,
    )
    # Initialize the loss function with the required parameters
    loss_fn = loss_fn_class(mode="multiclass")

    # IoU metric
    train_jaccard = MulticlassJaccardIndex(
        num_classes=config.NUM_CLASSES,
        ignore_index=config.IGNORE_INDEX,
        average="micro",
    ).to(MODEL_DEVICE)
    test_jaccard = MulticlassJaccardIndex(
        num_classes=config.NUM_CLASSES,
        ignore_index=config.IGNORE_INDEX,
        average="micro",
    ).to(MODEL_DEVICE)
    jaccard_per_class = MulticlassJaccardIndex(
        num_classes=config.NUM_CLASSES,
        ignore_index=config.IGNORE_INDEX,
        average=None,
    ).to(MODEL_DEVICE)
    optimizer = AdamW(
        model.parameters(),
        lr=wandb.config.learning_rate,
        weight_decay=config.WEIGHT_DECAY,
    )

    return (
        model,
        loss_fn,
        train_jaccard,
        test_jaccard,
        jaccard_per_class,
        optimizer,
    )


def copy_first_entry(a_list: list) -> list:
    """Copies the first entry in a list and appends it to the end.

    Args:
        a_list: The list to modify

    Returns:
        list: The modified list
    """
    first_entry = a_list[0]

    # Append the copy to the end
    a_list.append(first_entry)

    return a_list


def normalize_func(model):
    """Create normalization functions for input data to a given model.

    This function generates normalization functions based on the mean
    and standard deviation specified in the configuration. If the
    number of channels in the model input does not match the length of
    the mean and standard deviation lists, it replicates the first entry
    of each list to match the number of input channels.

    Args:
        model: The model for which the normalization functions are created.

    Returns:
        tuple: A tuple containing two normalization functions.
               The first function normalizes input data using the specified
               mean and standard deviation.
               The second function scales input data to a range between 0 and 255.
    """
    data_mean = config.DATASET_MEAN
    data_std = config.DATASET_STD
    # add copies of first entry to DATASET_MEAN and DATASET_STD
    # to match data in_channels
    if len(data_mean) != model.in_channels:
        for _ in range(model.in_channels - len(data_mean)):
            data_mean = copy_first_entry(data_mean)
            data_std = copy_first_entry(data_std)

    scale_mean = torch.tensor(0.0)
    scale_std = torch.tensor(255.0)
    normalize = K.Normalize(mean=data_mean, std=data_std)
    scale = K.Normalize(mean=scale_mean, std=scale_std)
    return normalize, scale


def add_extra_channel(
    image_tensor: torch.Tensor, source_channel: int = 0
) -> torch.Tensor:
    """Adds an additional channel to an image by copying an existing channel.

    Args:
        image_tensor : A tensor containing image data. Expected shape is
            (batch, channels, h, w)
        source_channel : The index of the channel to be copied

    Returns:
        torch.Tensor: A modified tensor with added channels
    """
    # Select the source channel to duplicate
    original_channel = image_tensor[:, source_channel : source_channel + 1, :, :]

    # Generate copy of selected channel
    extra_channel = original_channel.clone()

    # Concatenate the extra channel to the original image along the second
    # dimension (channel dimension)
    augmented_tensor = torch.cat((image_tensor, extra_channel), dim=1)

    return augmented_tensor


def normalize_and_scale(sample_image, model):
    """Normalize and scale the sample image."""
    normalize, scale = normalize_func(model)
    scaled_image = scale(sample_image)
    return scaled_image, normalize


def add_extra_channels(image, model):
    """Add extra channels to the image if necessary."""
    while image.size(1) < model.in_channels:
        image = add_extra_channel(image)
    return image


def apply_augmentations(
    dataset, spatial_augs, color_augs, spatial_aug_mode, color_aug_mode
):
    """Apply augmentations to the image and mask."""
    x_og, y_og = dataset
    aug_config = (spatial_augs, color_augs, spatial_aug_mode, color_aug_mode)
    x_aug, y_aug = apply_augs(aug_config, x_og, y_og)
    y_aug = y_aug.type(torch.int64)  # Convert mask to int64 for loss function
    y_squeezed = y_aug.squeeze()  # Remove channel dim from mask
    return x_aug, y_squeezed


def save_training_images(epoch, train_images_root, x, samp_mask, x_aug, y_aug, sample):
    """Save training sample images."""
    save_dir = (
        Path(train_images_root)
        / f"-{config.COLOR_CONTRAST}-{config.COLOR_BRIGHTNESS}-epoch-{epoch}"
    )
    Path.mkdir(save_dir, exist_ok=True)

    for i in range(config.BATCH_SIZE):
        plot_tensors = {
            "RGB Image": x[i].cpu(),
            "Mask": samp_mask[i],
            "Augmented_RGBImage": x_aug[i].cpu(),
            "Augmented_Mask": y_aug[i].cpu(),
        }
        sample_fname = Path(save_dir) / f"train_sample-{epoch}.{i}.png"
        plot_from_tensors(
            plot_tensors,
            sample_fname,
            kc.colors,
            kc.labels_inverse,
            sample["bbox"][i],
        )


def train_setup(
    sample: defaultdict[str, Any],
    train_config,
    aug_config,
    model,
) -> tuple[torch.Tensor]:
    """Setup for training: sends images to device and applies augmentations.

    Args:
        sample: A dataloader sample containing image, mask, and bbox data.
        train_config: a tuple of
            - epoch: The current epoch.
            - batch: The current batch.
            - train_images_root: The root path for saving training sample images.
        aug_config: a tuple of
            - spatial_aug_mode: The mode for spatial augmentations.
            - color_aug_mode: The mode for color augmentations.
            - spatial_augs: The sequence of spatial augmentations.
            - color_augs: The sequence of color augmentations.
        model: The PyTorch model instance.

    Returns:
        A tuple of augmented image and mask tensors to be used in the train step
    """
    epoch, batch, train_images_root = train_config
    spatial_aug_mode, color_aug_mode, spatial_augs, color_augs = aug_config

    samp_image = sample["image"]
    samp_mask = sample["mask"]

    # Add extra channels to image if necessary
    samp_image = add_extra_channels(samp_image, model)

    # Send image and mask to device; convert mask to float tensor for augmentation
    x = samp_image.to(MODEL_DEVICE)
    y = samp_mask.type(torch.float32).to(MODEL_DEVICE)

    # Normalize and scale image
    x_scaled, normalize = normalize_and_scale(x, model)

    img_data = (x_scaled, y)
    # Apply augmentations
    x_aug, y_squeezed = apply_augmentations(
        img_data, spatial_augs, color_augs, spatial_aug_mode, color_aug_mode
    )

    # Save training sample images if first batch
    if batch == 0:
        save_training_images(
            epoch,
            train_images_root,
            x,
            samp_mask,
            x_aug,
            y_squeezed,
            sample,
        )

    return normalize(x_aug), y_squeezed


def train_epoch(
    dataloader,
    model,
    train_config,
    aug_config,
    writer,
    args,
) -> None:
    """Executes a training step for the model

    Args:
        dataloader: The data loader containing the training data.
        model: The PyTorch model to be trained.
        train_config: a tuple of
            - loss_fn: The loss function to be used for training.
            - jaccard: The metric to measure Jaccard index during training.
            - optimizer: The optimizer to be used for updating model parameters.
            - epoch: The current epoch number.
            - train_images_root: The root directory for saving training sample images.
        aug_config: a tuple of
            - spatial_augs: The sequence of spatial augmentations.
            - color_augs: The sequence of color augmentations.
            - spatial_aug_mode: The mode for spatial augmentations.
            - color_aug_mode: The mode for color augmentations.
        writer: The TensorBoard writer for logging training metrics.
        args: Additional arguments for debugging or special training conditions.
    """
    loss_fn, jaccard, optimizer, epoch, train_images_root = train_config
    spatial_augs, color_augs, spatial_aug_mode, color_aug_mode = aug_config

    num_batches = len(dataloader)
    model.train()
    jaccard.reset()
    train_loss = 0
    for batch, sample in enumerate(dataloader):
        train_config = (epoch, batch, train_images_root)
        aug_config = (
            spatial_aug_mode,
            color_aug_mode,
            spatial_augs,
            color_augs,
        )
        x, y = train_setup(
            sample,
            train_config,
            aug_config,
            model,
        )
        # Break after the first batch in debug mode
        if args.debug and batch == 0:
            print("Debug mode: Exiting training loop after first batch.")
            break

        # compute prediction error
        outputs = model(x)
        loss = compute_loss(
            model,
            outputs,
            y,
            loss_fn,
            (config.REGULARIZATION_TYPE, config.REGULARIZATION_WEIGHT),
        )

        # update jaccard index
        preds = outputs.argmax(dim=1)
        jaccard.update(preds, y)

        # backpropagation
        loss.backward()

        # Gradient clipping
        if config.GRADIENT_CLIPPING:
            torch.nn.utils.clip_grad_norm_(model.parameters(), config.CLIP_VALUE)

        optimizer.step()
        optimizer.zero_grad()

        train_loss += loss.item()
        if batch % 100 == 0:
            loss, current = loss.item(), (batch + 1)
            logging.info("loss: %7.7f  [%5d/%5d]", loss, current, num_batches)
    train_loss /= num_batches
    final_jaccard = jaccard.compute()

    writer.add_scalar("loss/train", train_loss, epoch)
    writer.add_scalar("IoU/train", final_jaccard, epoch)
    logging.info("Train Jaccard index: %.4f", final_jaccard)
    return final_jaccard


def test(
    dataloader: DataLoader,
    model: Module,
    test_config,
    writer,
    num_examples: int = 10,
) -> float:
    """Executes a testing step for the model and saves sample output images.

    Args:
        dataloader: Dataloader for the testing data.
        model: A PyTorch model.
        test_config: A tuple containing:
            - loss_fn: A PyTorch loss function.
            - jaccard: The metric to be used for evaluation, specifically the
                    Jaccard Index.
            - epoch: The current epoch.
            - plateau_count: The number of epochs the loss has been plateauing.
            - test_image_root: The root directory for saving test images.
            - writer: The TensorBoard writer for logging test metrics.
            - num_classes: The number of labels to predict.
            - jaccard_per_class: The metric to calculate Jaccard index per class.
        writer: The TensorBoard writer for logging test metrics.
        num_examples: The number of examples to save.

    Returns:
        float: The test loss for the epoch.
    """
    (
        loss_fn,
        jaccard,
        epoch,
        plateau_count,
        test_image_root,
        writer,
        num_classes,
        jaccard_per_class,
    ) = test_config
    num_batches = len(dataloader)
    model.eval()
    jaccard.reset()
    jaccard_per_class.reset()
    test_loss = 0
    with torch.no_grad():
        for batch, sample in enumerate(dataloader):
            samp_image = sample["image"]
            samp_mask = sample["mask"]
            # add an extra channel to the images and masks
            if samp_image.size(1) != model.in_channels:
                for _ in range(model.in_channels - samp_image.size(1)):
                    samp_image = add_extra_channel(samp_image)
            x = samp_image.to(MODEL_DEVICE)
            normalize, scale = normalize_func(model)
            x_scaled = scale(x)
            x = normalize(x_scaled)
            y = samp_mask.to(MODEL_DEVICE)
            if y.size(0) == 1:
                y_squeezed = y
            else:
                y_squeezed = y.squeeze()

            # compute prediction error
            outputs = model(x)
            loss = loss_fn(outputs, y_squeezed)

            # update metric
            preds = outputs.argmax(dim=1)
            jaccard.update(preds, y_squeezed)

            # update Jaccard per class metric
            jaccard_per_class.forward(preds, y_squeezed)

            # add test loss to rolling total
            test_loss += loss.item()

            # plot first batch
            if batch == 0 or (
                plateau_count == config.PATIENCE - 1 and batch < num_examples
            ):
                epoch_dir = Path(test_image_root) / f"epoch-{epoch}"
                if not Path.exists(epoch_dir):
                    Path.mkdir(epoch_dir)
                for i in range(config.BATCH_SIZE):
                    plot_tensors = {
                        "RGB Image": x_scaled[i].cpu(),
                        "ground_truth": samp_mask[i],
                        "prediction": preds[i].cpu(),
                    }
                    ground_truth = samp_mask[i]
                    label_ids = find_labels_in_ground_truth(ground_truth)

                    for label_id in label_ids:
                        label_name = kc.labels_inverse.get(label_id, "UNKNOWN")
                        save_dir = Path(epoch_dir) / label_name
                        if not Path.exists(save_dir):
                            Path.mkdir(save_dir)
                        sample_fname = (
                            Path(save_dir) / f"test_sample-{epoch}.{batch}.{i}.png"
                        )
                        plot_from_tensors(
                            plot_tensors,
                            sample_fname,
                            kc.colors,
                            kc.labels_inverse,
                            sample["bbox"][i],
                        )
    test_loss /= num_batches
    final_jaccard = jaccard.compute()
    final_jaccard_per_class = jaccard_per_class.compute()
    writer.add_scalar("loss/test", test_loss, epoch)
    writer.add_scalar("IoU/test", final_jaccard, epoch)
    logging.info(
        "\nTest error: \n Jaccard index: %4f, \nTest avg loss: %4f \n",
        final_jaccard,
        test_loss,
    )

    # Access the labels and their names
    _labels = {}
    for label_name, label_id in kc.labels.items():
        _labels[label_id] = label_name
        if len(_labels) == num_classes:
            break

    for i, label_name in _labels.items():
        logging.info("IoU for %s: %f \n", label_name, final_jaccard_per_class[i])

    # Now returns test_loss such that it can be compared against previous losses
    return test_loss, final_jaccard


def train(
    model: Module,
    train_test_config,
    aug_config,
    path_config: tuple[str, str, str],
    writer: SummaryWriter,
<<<<<<< HEAD
    wandb_t,
    args,
    epoch_config,
=======
    wandb_t: bool,
>>>>>>> b90b9152
) -> tuple[float, float]:
    """Train a deep learning model using the specified configuration and parameters.

    Args:
        model: The deep learning model to be trained.
        train_test_config: A tuple containing:
                - train_dataloader: DataLoader for training dataset.
                - train_jaccard: Function to calculate Jaccard index for training.
                - test_jaccard: Function to calculate Jaccard index for test.
                - test_dataloader: DataLoader for test dataset.
                - loss_fn: Loss function used for training and testing.
                - optimizer: Optimization algorithm used for training.
                - jaccard_per_class: Function to calculate Jaccard index per class.
        aug_config: A tuple containing:
                - spatial_augs: Spatial augmentations applied during training.
                - color_augs: Color augmentations applied during training.
        path_config: A tuple containing:
                - out_root: Root directory for saving the trained model.
                - train_images_root: Root directory for training images.
                - test_image_root: Root directory for test images.
        writer: The writer object for logging training progress.
        wandb_t: Whether running hyperparameter tuning with wandb.
<<<<<<< HEAD
        args: Additional arguments for debugging or special training conditions.
        epoch_config: The configuration for the number of epochs.
=======
>>>>>>> b90b9152

    Returns:
        Tuple[float, float]: A tuple containing the Jaccard index for the last
             epoch of training and for the test dataset.
    """
    (
        train_dataloader,
        train_jaccard,
        test_jaccard,
        test_dataloader,
        loss_fn,
        optimizer,
        jaccard_per_class,
    ) = train_test_config
    (
        out_root,
        train_images_root,
        test_image_root,
    ) = path_config
    (
        spatial_augs,
        color_augs,
    ) = aug_config

    # How much the loss needs to drop to reset a plateau
    threshold = config.THRESHOLD

    # How many epochs loss needs to plateau before terminating
    patience = config.PATIENCE

    # Beginning loss
    best_loss = None

    # How long it's been plateauing
    plateau_count = 0

    # How many classes we're predicting
    num_classes = config.NUM_CLASSES

    # reducing number of epoch in debugging or hyperparameter tuning
    if args.debug:
        epoch_config = 1
    elif wandb_t:
        epoch_config = 10
    else:
        epoch_config = config.EPOCHS

    for t in range(epoch_config):
        if t == 0:
            test_config = (
                loss_fn,
                test_jaccard,
                t,
                plateau_count,
                test_image_root,
                writer,
                num_classes,
                jaccard_per_class,
            )
            test_loss, t_jaccard = test(
                test_dataloader,
                model,
                test_config,
                writer,
            )
            print(f"untrained loss {test_loss:.3f}, jaccard {t_jaccard:.3f}")

        logging.info("Epoch %d\n-------------------------------", t + 1)
        train_config = (
            loss_fn,
            train_jaccard,
            optimizer,
            t + 1,
            train_images_root,
        )
        aug_config = (
            spatial_augs,
            color_augs,
            config.SPATIAL_AUG_MODE,
            config.COLOR_AUG_MODE,
        )
        epoch_jaccard = train_epoch(
            train_dataloader,
            model,
            train_config,
            aug_config,
            writer,
            args,
        )

        test_config = (
            loss_fn,
            test_jaccard,
            t + 1,
            plateau_count,
            test_image_root,
            writer,
            num_classes,
            jaccard_per_class,
        )
        test_loss, t_jaccard = test(
            test_dataloader,
            model,
            test_config,
            writer,
        )
        # Checks for plateau
        if best_loss is None:
            best_loss = test_loss
        elif test_loss < best_loss - threshold:
            best_loss = test_loss
            plateau_count = 0
        else:
            plateau_count += 1
            if plateau_count >= patience:
                logging.info(
                    "Loss Plateau: %d epochs, reached patience of %d",
                    t,
                    patience,
                )
        # Break after the first iteration in debug mode
        if args.debug and t == 0:
            print("Debug mode: Skipping the rest of the training loop")
            break

    print("Done!")

    torch.save(model.state_dict(), Path(out_root) / "model.pth")
    logging.info("Saved PyTorch Model State to %s", out_root)

    return epoch_jaccard, t_jaccard


<<<<<<< HEAD
def one_trial(exp_n, num, wandb_t, naip_set, split_rate, args):
=======
def one_trial(exp_n, num, wandb_t, naip_set, split_rate):
>>>>>>> b90b9152
    """Runing a single trial of training

    Input:
        exp_n: experiment name
        num: current number of trial
        wandb_t: whether tuning with wandb
    """
    (
        train_images_root,
        test_image_root,
        out_root,
        writer,
        logger,
    ) = writer_prep(exp_n, num, wandb_t)
    # Set 'epoch_config' based on debug mode
    if args.debug:
        epoch_config = 1
    else:
        epoch_config = config.EPOCHS
    # randomly splitting the data at every trial
    train_dataloader, test_dataloader = build_dataset(naip_set, split_rate)
    (
        model,
        loss_fn,
        train_jaccard,
        test_jaccard,
        jaccard_per_class,
        optimizer,
    ) = create_model()
    spatial_augs, color_augs = create_augmentation_pipelines(
        config,
        config.SPATIAL_AUG_INDICES,
        config.IMAGE_AUG_INDICES,
    )
    logging.info("Trial %d\n====================================", num + 1)
    train_test_config = (
        train_dataloader,
        train_jaccard,
        test_jaccard,
        test_dataloader,
        loss_fn,
        optimizer,
        jaccard_per_class,
    )
    aug_config = (
        spatial_augs,
        color_augs,
    )
    path_config = (
        out_root,
        train_images_root,
        test_image_root,
    )

    train_iou, test_iou = train(
        model,
        train_test_config,
        aug_config,
        path_config,
        writer,
        wandb_tune,
        args,
        epoch_config,
    )
    writer.close()
    logger.handlers.clear()
    return train_iou, test_iou


if __name__ == "__main__":
    # import config and experiment name from runtime args
    parser = argparse.ArgumentParser(
        description="Train a segmentation model to predict stormwater storage "
        + "and green infrastructure."
    )
    parser.add_argument("config", type=str, help="Path to the configuration file")
    parser.add_argument(
        "--experiment_name",
        type=str,
        help="Name of experiment",
        default=datetime.datetime.now().strftime("%Y%m%d-%H%M%S"),
    )
    parser.add_argument(
        "--split",
        type=str,
        help="Ratio of split; enter the size of the train split as an int out of 100",
        default="80",
    )
    parser.add_argument(
        "--tune",
        action="store_true",
        help="Whether to apply hyperparameter tuning with wandb; enter True or False",
        default=False,
    )
    parser.add_argument(
        "--num_trials",
        type=str,
        help="Please enter the number of trial for each train",
        default="1",
    )
    parser.add_argument(
        "--debug", action="store_true", help="Enable debug mode", default=False
    )

    args = parser.parse_args()

    config = importlib.import_module(args.config)

    # enable debug mode
    if args.debug:
        epoch_config = 1
    else:
        epoch_config = config.EPOCHS

    # Enable debug mode in config
    config.DEBUG_MODE = args.debug

    exp_name, split, wandb_tune, num_trials = arg_parsing(args)

    logging.info("Using %s device", MODEL_DEVICE)

    naip, kc = initialize_dataset()

    def run_trials():
        """Running training for multiple trials"""
        if wandb_tune:
            run = wandb.init(project="cmap_train", config=config)
            print("wandb taken over config")
        else:
            # Initialize wandb with default configuration but disable logging
            run = wandb.init(project="cmap_train", config=config, mode="disabled")

        train_ious = []
        test_ious = []

        for num in range(num_trials):
<<<<<<< HEAD
            train_iou, test_iou = one_trial(
                exp_name, num, wandb_tune, naip, split, args
            )

=======
            train_iou, test_iou = one_trial(exp_name, num, wandb_tune, naip, split)
>>>>>>> b90b9152
            train_ious.append(float(train_iou))
            test_ious.append(float(test_iou))

        test_average = mean(test_ious)
        train_average = mean(train_ious)
        test_std = 0
        train_std = 0
        if num_trials > 1:
            test_std = stdev(test_ious)
            train_std = stdev(train_ious)

        print(
            f"""
            Training result: {train_ious},
            average: {train_average:.3f}, standard deviation: {train_std:.3f}"""
        )
        print(
            f"""
            Test result: {test_ious},
            average: {test_average:.3f}, standard deviation:{test_std:.3f}"""
        )

        if wandb_tune:
            run.log({"average_test_jaccard_index": test_average})
        wandb.finish()

    run_trials()

if __name__ == "__main__":
    # Ensure wandb is logged in
    wandb.login()

    # Define the sweep configuration file path
    sweep_config_file = Path("configs/sweep_config.yml")

    # Read and load the sweep configuration
    with sweep_config_file.open() as file:
        sweep_config = yaml.safe_load(file)

    # Initialize the sweep
    sweep_id = wandb.sweep(sweep_config, project="cmap_train")

    # Run the sweep agent
    wandb.agent(sweep_id, function=run_trials, count=2)<|MERGE_RESOLUTION|>--- conflicted
+++ resolved
@@ -19,10 +19,7 @@
 
 import kornia.augmentation as K
 import torch
-<<<<<<< HEAD
-=======
 import yaml
->>>>>>> b90b9152
 from torch.nn.modules import Module
 from torch.optim import AdamW
 from torch.utils.data import DataLoader
@@ -730,13 +727,7 @@
     aug_config,
     path_config: tuple[str, str, str],
     writer: SummaryWriter,
-<<<<<<< HEAD
-    wandb_t,
-    args,
-    epoch_config,
-=======
     wandb_t: bool,
->>>>>>> b90b9152
 ) -> tuple[float, float]:
     """Train a deep learning model using the specified configuration and parameters.
 
@@ -759,11 +750,6 @@
                 - test_image_root: Root directory for test images.
         writer: The writer object for logging training progress.
         wandb_t: Whether running hyperparameter tuning with wandb.
-<<<<<<< HEAD
-        args: Additional arguments for debugging or special training conditions.
-        epoch_config: The configuration for the number of epochs.
-=======
->>>>>>> b90b9152
 
     Returns:
         Tuple[float, float]: A tuple containing the Jaccard index for the last
@@ -897,11 +883,7 @@
     return epoch_jaccard, t_jaccard
 
 
-<<<<<<< HEAD
-def one_trial(exp_n, num, wandb_t, naip_set, split_rate, args):
-=======
 def one_trial(exp_n, num, wandb_t, naip_set, split_rate):
->>>>>>> b90b9152
     """Runing a single trial of training
 
     Input:
@@ -1038,14 +1020,7 @@
         test_ious = []
 
         for num in range(num_trials):
-<<<<<<< HEAD
-            train_iou, test_iou = one_trial(
-                exp_name, num, wandb_tune, naip, split, args
-            )
-
-=======
             train_iou, test_iou = one_trial(exp_name, num, wandb_tune, naip, split)
->>>>>>> b90b9152
             train_ious.append(float(train_iou))
             test_ious.append(float(test_iou))
 
