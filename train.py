--- conflicted
+++ resolved
@@ -526,6 +526,7 @@
             - color_aug_mode: The mode for color augmentations.
         writer: The TensorBoard writer for logging training metrics.
         args: Additional arguments for debugging or special training conditions.
+        args: Additional arguments for debugging or special training conditions.
     """
     loss_fn, jaccard, optimizer, epoch, train_images_root = train_config
     spatial_augs, color_augs, spatial_aug_mode, color_aug_mode = aug_config
@@ -548,6 +549,10 @@
             aug_config,
             model,
         )
+        # Break after the first batch in debug mode
+        if args.debug and batch == 0:
+            print("Debug mode: Exiting training loop after first batch.")
+            break
         # Break after the first batch in debug mode
         if args.debug and batch == 0:
             print("Debug mode: Exiting training loop after first batch.")
@@ -793,11 +798,7 @@
     # How many classes we're predicting
     num_classes = config.NUM_CLASSES
 
-<<<<<<< HEAD
     # reducing number of epoch in debugging or hyperparameter tuning
-=======
-    # # reducing number of epoch in debugging or hyperparameter tuning
->>>>>>> 09c4bded
     if args.debug:
         epoch_config = 1
     elif wandb_t:
@@ -847,6 +848,7 @@
             aug_config,
             writer,
             args,
+            args,
         )
 
         test_config = (
@@ -879,16 +881,9 @@
                     t,
                     patience,
                 )
-<<<<<<< HEAD
         # Break after the first iteration in debug mode
         if args.debug and t == 0:
             print("Debug mode: Skipping the rest of the training loop")
-=======
-            # Break after the first iteration in debug mode
-        if args.debug and t == 0:
-            print("Debug mode: Skipping the rest of the training loop")
-
->>>>>>> 09c4bded
             break
 
     print("Done!")
@@ -919,10 +914,6 @@
         epoch_config = 1
     else:
         epoch_config = config.EPOCHS
-<<<<<<< HEAD
-=======
-
->>>>>>> 09c4bded
     # randomly splitting the data at every trial
     train_dataloader, test_dataloader = build_dataset(naip_set, split_rate)
     (
@@ -967,6 +958,8 @@
         wandb_tune,
         args,
         epoch_config,
+        args,
+        epoch_config,
     )
     writer.close()
     logger.handlers.clear()
@@ -1007,10 +1000,7 @@
     parser.add_argument(
         "--debug", action="store_true", help="Enable debug mode", default=False
     )
-<<<<<<< HEAD
-
-=======
->>>>>>> 09c4bded
+
     args = parser.parse_args()
 
     config = importlib.import_module(args.config)
@@ -1020,10 +1010,6 @@
         epoch_config = 1
     else:
         epoch_config = config.EPOCHS
-<<<<<<< HEAD
-
-=======
->>>>>>> 09c4bded
     # Enable debug mode in config
     config.DEBUG_MODE = args.debug
 
