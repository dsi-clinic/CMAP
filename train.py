"""
To run: from repo directory (2024-winter-cmap)
> python train.py configs.<config> [--experiment_name <name>]
    [--aug_type <aug>] [--split <split>]
"""

import argparse
import datetime
import importlib.util
import logging
import os
import random
import shutil
import sys
from pathlib import Path
from statistics import mean, stdev
from typing import Any, DefaultDict, Tuple

import kornia.augmentation as K
import torch
import wandb
from torch.nn.modules import Module
from torch.optim import AdamW, Optimizer
from torch.utils.data import DataLoader
from torch.utils.tensorboard import SummaryWriter
from torchgeo.datasets import NAIP, random_bbox_assignment, stack_samples
from torchmetrics import Metric
from torchmetrics.classification import MulticlassJaccardIndex

from data.kcv import KaneCounty
from utils.model import SegmentationModel
from utils.plot import find_labels_in_ground_truth, plot_from_tensors
from utils.sampler import BalancedGridGeoSampler, BalancedRandomBatchGeoSampler
from utils.transforms import apply_augs, create_augmentation_pipelines

# import config and experiment name from runtime args
parser = argparse.ArgumentParser(
    description="Train a segmentation model to predict stormwater storage "
    + "and green infrastructure."
)
parser.add_argument("config", type=str, help="Path to the configuration file")
parser.add_argument(
    "--experiment_name",
    type=str,
    help="Name of experiment",
    default=datetime.datetime.now().strftime("%Y%m%d-%H%M%S"),
)

parser.add_argument(
    "--split",
    type=str,
    help="Ratio of split; enter the size of the train split as an int out of 100",
    default="80",
)

parser.add_argument(
    "--tune",
    action="store_true",
    help="Whether to apply hyperparameter tuning with wandb; enter True or False",
    default=False,
)


parser.add_argument(
    "--num_trials",
    type=str,
    help="Please enter the number of trial for each train",
    default="1",
)

args = parser.parse_args()
spec = importlib.util.spec_from_file_location(args.config)
config = importlib.import_module(args.config)
device = (
    "cuda"
    if torch.cuda.is_available()
    else "mps"
    if torch.backends.mps.is_available()
    else "cpu"
)


def arg_parsing():
    """
    Parsing arguments passed in from command line
    """
    # if no experiment name provided, set to timestamp
    exp_name = args.experiment_name
    if exp_name is None:
        exp_name = f'{datetime.datetime.now().strftime("%Y%m%d-%H%M%S")}'
    split = float(int(args.split) / 100)
    if split is None:
        split = 0.80

    # tuning with wandb
    wandb_tune = args.tune
    num_trials = int(args.num_trials)

    # if wandb_tune:
    #     print("wandb tuning")
    #     wandb.login(key=args.tune_key)

    return exp_name, split, wandb_tune, num_trials


def writer_prep(exp_name, trial_num):
    """
    Preparing writers and logging for each training trial
    Input:
        exp_name: experiment name passed in by command line
        trial_num: current trial number
    """
    # set output path and exit run if path already exists
    exp_trial_name = f"{exp_name}_trial{trial_num}"
    out_root = os.path.join(config.OUTPUT_ROOT, exp_trial_name)
    if wandb_tune:
        os.makedirs(out_root, exist_ok=True)
    else:
        os.makedirs(out_root, exist_ok=False)

    # create directory for output images
    train_images_root = os.path.join(out_root, "train-images")
    test_images_root = os.path.join(out_root, "test-images")

    try:
        os.mkdir(train_images_root)
        os.mkdir(test_images_root)

    except FileExistsError:
        shutil.rmtree(train_images_root)
        shutil.rmtree(test_images_root)
        os.mkdir(train_images_root)
        os.mkdir(test_images_root)

    # open tensorboard writer
    writer = SummaryWriter(out_root)

    # copy training script and config to output directory
    shutil.copy(Path(__file__).resolve(), out_root)
    shutil.copy(Path(config.__file__).resolve(), out_root)

    # Set up logging
    logger = logging.getLogger()
    logger.setLevel(logging.INFO)
    log_filename = os.path.join(out_root, "training_log.txt")
    file_handler = logging.FileHandler(log_filename)
    stream_handler = logging.StreamHandler(sys.stdout)

    # log format
    formatter = logging.Formatter("%(asctime)s [%(levelname)s] %(message)s")
    file_handler.setFormatter(formatter)
    stream_handler.setFormatter(formatter)
    logger.addHandler(file_handler)
    logger.addHandler(stream_handler)

    return train_images_root, test_images_root, out_root, writer, logger


def initialize_dataset():
    naip = NAIP(config.KC_IMAGE_ROOT)

    shape_path = os.path.join(config.KC_SHAPE_ROOT, config.KC_SHAPE_FILENAME)
    kc = KaneCounty(
        shape_path,
        config.KC_LAYER,
        config.KC_LABEL_COL,
        config.KC_LABELS,
        config.PATCH_SIZE,
        naip.crs,
        naip.res,
    )
    return naip, kc


def build_dataset(naip, kc, split):
    """
    Randomly split and load data to be the test and train sets

    Input:
        split: the percentage of splitting (entered from args)
    """
    # record generator seed
    seed = random.randint(0, sys.maxsize)
    logging.info(f"Dataset random split seed: {seed}")
    generator = torch.Generator().manual_seed(seed)

    # split the dataset
    train_portion, test_portion = random_bbox_assignment(
        naip, [split, 1 - split], generator
    )
    train_dataset = train_portion & kc
    test_dataset = test_portion & kc

    train_sampler = BalancedRandomBatchGeoSampler(
        dataset=train_dataset,
        size=config.PATCH_SIZE,
        batch_size=config.BATCH_SIZE,
    )
    test_sampler = BalancedGridGeoSampler(
        dataset=test_dataset, size=config.PATCH_SIZE, stride=config.PATCH_SIZE
    )

    # create dataloaders (must use batch_sampler)
    train_dataloader = DataLoader(
        dataset=train_dataset,
        batch_sampler=train_sampler,
        collate_fn=stack_samples,
        num_workers=config.NUM_WORKERS,
    )
    test_dataloader = DataLoader(
        dataset=test_dataset,
        batch_size=config.BATCH_SIZE,
        sampler=test_sampler,
        collate_fn=stack_samples,
        num_workers=config.NUM_WORKERS,
    )
    logging.info(f"Using {device} device")
    return train_dataloader, test_dataloader


def regularization_loss(model, reg_type, weight):
    """
    Calculate the regularization loss for the model parameters.

    Returns:
    - float: The calculated regularization loss.
    """
    reg_loss = 0.0
    if reg_type == "l1":
        for param in model.parameters():
            reg_loss += torch.sum(torch.abs(param))
    elif reg_type == "l2":
        for param in model.parameters():
            reg_loss += torch.sum(param**2)
    return weight * reg_loss


def compute_loss(model, mask, y, loss_fn, reg_type, reg_weight):
    """
    Compute the total loss optionally the regularization loss.

    Returns:
    - torch.Tensor: The total loss as a PyTorch tensor.
    """
    base_loss = loss_fn(mask, y)
    if reg_type is not None:
        reg_loss = regularization_loss(model, reg_type, reg_weight)
        base_loss += reg_loss
    return base_loss


def create_model():
    """
    Setting up training model, loss function and measuring metrics
    """
    # create the model
    model = SegmentationModel(
        model=config.MODEL,
        backbone=config.BACKBONE,
        num_classes=config.NUM_CLASSES,
        weights=config.WEIGHTS,
    ).model.to(device)
    logging.info(model)

    # set the loss function, metrics, and optimizer
    loss_fn_class = getattr(
        importlib.import_module("segmentation_models_pytorch.losses"),
        config.LOSS_FUNCTION,
    )
    # Initialize the loss function with the required parameters
    loss_fn = loss_fn_class(mode="multiclass")

    # IoU metric
    train_jaccard = MulticlassJaccardIndex(
        num_classes=config.NUM_CLASSES,
        ignore_index=config.IGNORE_INDEX,
        average="micro",
    ).to(device)
    test_jaccard = MulticlassJaccardIndex(
        num_classes=config.NUM_CLASSES,
        ignore_index=config.IGNORE_INDEX,
        average="micro",
    ).to(device)
<<<<<<< HEAD
    jaccard_per_class = MulticlassJaccardIndex(
        num_classes=config.NUM_CLASSES,
        ignore_index=config.IGNORE_INDEX,
        average=None
    ).to(device)
    optimizer = AdamW(model.parameters(), lr=config.LR)
=======

    optimizer = AdamW(
        model.parameters(), lr=config.LR, weight_decay=config.WEIGHT_DECAY
    )
>>>>>>> b66ea5a9

    return model, loss_fn, train_jaccard, test_jaccard, jaccard_per_class, optimizer


def copy_first_entry(a_list: list) -> list:
    """
    Copies the first entry in a list and appends it to the end.

    Parameters
    ----------
    a_list : list
        The list to modify

    Returns
    -------
    list
        The modified list
    """
    first_entry = a_list[0]

    # Append the copy to the end
    a_list.append(first_entry)

    return a_list


def normalize_func(model):
    mean = config.DATASET_MEAN
    std = config.DATASET_STD
    # add copies of first entry to DATASET_MEAN and DATASET_STD
    # to match data in_channels
    if len(mean) != model.in_channels:
        for _ in range(model.in_channels - len(mean)):
            mean = copy_first_entry(mean)
            std = copy_first_entry(std)

    scale_mean = torch.tensor(0.0)
    scale_std = torch.tensor(255.0)
    normalize = K.Normalize(mean=mean, std=std)
    scale = K.Normalize(mean=scale_mean, std=scale_std)
    return normalize, scale



def add_extra_channel(
    image_tensor: torch.Tensor, source_channel: int = 0
) -> torch.Tensor:
    """
    Adds an additional channel to an image by copying an existing channel.

    Parameters
    ----------
    image_tensor : torch.Tensor
        A tensor containing image data. Expected shape is
        (batch, channels, h, w)

    source_channel : int
        The index of the channel to be copied

    Returns
    -------
    torch.Tensor
        A modified tensor with added channels
    """
    # Select the source channel to duplicate
    original_channel = image_tensor[
        :, source_channel : source_channel + 1, :, :
    ]

    # Generate copy of selected channel
    extra_channel = original_channel.clone()

    # Concatenate the extra channel to the original image along the second
    # dimension (channel dimension)
    augmented_tensor = torch.cat((image_tensor, extra_channel), dim=1)

    return augmented_tensor


def train_setup(
    sample: DefaultDict[str, Any],
    epoch: int,
    batch: int,
    spatial_aug_mode,
    color_aug_mode,
    spatial_augs,
    color_augs,
    train_images_root,
    model,
    config=config,
) -> Tuple[torch.Tensor]:
    """
    Sets up for the training step by sending images and masks to device,
    applying augmentations, and saving training sample images.

    Parameters
    ----------
    sample : DefaultDict[str, Any]
        A dataloader sample containing image, mask, and bbox data

    epoch : int
        The current epoch

    batch : int
        The current batch

    Returns
    -------
    Tuple[torch.Tensor]
        Augmented image and mask tensors to be used in the train step
    """

    samp_image = sample["image"]
    samp_mask = sample["mask"]
    normalize, scale = normalize_func(model)
    # add extra channel(s) to the images and masks
    if samp_image.size(1) != model.in_channels:
        for _ in range(model.in_channels - samp_image.size(1)):
            samp_image = add_extra_channel(samp_image)
            samp_mask = add_extra_channel(samp_mask)

    # send img and mask to device; convert y to float tensor for augmentation
    X = samp_image.to(device)
    y = samp_mask.type(torch.float32).to(device)

    # scale both img and mask to range of [0, 1] (req'd for augmentations)
    X = scale(X)

    X_aug, y_aug = apply_augs(
        spatial_augs, color_augs, X, y, spatial_aug_mode, color_aug_mode
    )

    # denormalize mask to reset to index tensor (req'd for loss func)
    y = y_aug.type(torch.int64)

    # remove channel dim from y (req'd for loss func)
    y_squeezed = y[:, :, :].squeeze()

    # plot first batch
    if batch == 0:
        save_dir = os.path.join(
            train_images_root,
            f"-{config.COLOR_CONTRAST}-{config.COLOR_BRIGHTNESS}-epoch-{epoch}",
        )
        try:
            os.mkdir(save_dir)

        except FileExistsError:
            # Directory already exists, remove it recursively
            shutil.rmtree(save_dir)
            os.mkdir(save_dir)

        for i in range(config.BATCH_SIZE):
            plot_tensors = {
                "image": X[i].cpu(),
                "mask": samp_mask[i],
                "augmented_image": X_aug[i].cpu(),
                "augmented_mask": y[i].cpu(),
            }
            sample_fname = os.path.join(
                save_dir, f"train_sample-{epoch}.{i}.png"
            )
            plot_from_tensors(
                plot_tensors,
                sample_fname,
                "grid",
                kc.colors,
                kc.labels_inverse,
                sample["bbox"][i],
            )

    return (
        normalize(X_aug),
        y_squeezed,
    )


def train_epoch(
    dataloader: DataLoader,
    model: Module,
    loss_fn: Module,
    jaccard: Metric,
    optimizer: Optimizer,
    epoch: int,
    train_images_root,
    writer,
    spatial_augs,
    color_augs,
    spatial_aug_mode,
    color_aug_mode,
) -> None:
    """
    Executes a training step for the model

    Parameters
    ----------
    dataloder : DataLoader
        Dataloader for the training data

    model : Module
        A PyTorch model

    loss_fn : Module
        A PyTorch loss function

    jaccard : Metric
        The metric to be used for evaluation, specifically the Jaccard Index

    optimizer : Optimizer
        The optimizer to be used for training

    epoch : int
        The current epoch
    """
    num_batches = len(dataloader)
    model.train()
    jaccard.reset()
    train_loss = 0
    for batch, sample in enumerate(dataloader):
        X, y = train_setup(
            sample,
            epoch,
            batch,
            spatial_aug_mode,
            color_aug_mode,
            spatial_augs,
            color_augs,
            train_images_root,
            model,
        )

        # compute prediction error
        outputs = model(X)
        loss = compute_loss(
            model,
            outputs,
            y,
            loss_fn,
            config.REGULARIZATION_TYPE,
            config.REGULARIZATION_WEIGHT,
        )

        # update jaccard index
        preds = outputs.argmax(dim=1)
        jaccard.update(preds, y)

        # backpropagation
        loss.backward()

        # Gradient clipping
        if config.GRADIENT_CLIPPING:
            torch.nn.utils.clip_grad_norm_(
                model.parameters(), config.CLIP_VALUE
            )

        optimizer.step()
        optimizer.zero_grad()

        train_loss += loss.item()
        if batch % 100 == 0:
            loss, current = loss.item(), (batch + 1)
            logging.info(f"loss: {loss:>7f}  [{current:>5d}/{num_batches:>5d}]")
    train_loss /= num_batches
    final_jaccard = jaccard.compute()

    # Need to rename scalars?
    writer.add_scalar("loss/train", train_loss, epoch)
    writer.add_scalar("IoU/train", final_jaccard, epoch)
    logging.info(f"Train Jaccard index: {final_jaccard:.4f}")
    return final_jaccard


def test(
    dataloader: DataLoader,
    model: Module,
    loss_fn: Module,
    jaccard: Metric,
    epoch: int,
    plateau_count: int,
    test_image_root,
    writer,
    num_classes,
    jaccard_per_class: Metric
) -> float:
    """
    Executes a testing step for the model and saves sample output images

    Parameters
    ----------
    dataloder : DataLoader
        Dataloader for the testing data

    model : Module
        A PyTorch model

    loss_fn : Module
        A PyTorch loss function

    jaccard : Metric
        The metric to be used for evaluation, specifically the Jaccard Index

    epoch : int
        The current epoch

    plateau_count : int
        The number of epochs the loss has been plateauing

    num_classes : int
        The number of labels to predict

    Returns
    -------
    float
        The test loss for the epoch
    """
    num_batches = len(dataloader)
    model.eval()
    jaccard.reset()
    jaccard_per_class.reset()
    test_loss = 0
    with torch.no_grad():
        for batch, sample in enumerate(dataloader):
            samp_image = sample["image"]
            samp_mask = sample["mask"]
            # add an extra channel to the images and masks
            if samp_image.size(1) != model.in_channels:
                for _ in range(model.in_channels - samp_image.size(1)):
                    samp_image = add_extra_channel(samp_image)
                    samp_mask = add_extra_channel(samp_mask)
            X = samp_image.to(device)
            normalize, scale = normalize_func(model)
            X_scaled = scale(X)
            X = normalize(X_scaled)
            y = samp_mask.to(device)
            if y.size(0) == 1:
                y_squeezed = y
            else:
                y_squeezed = y[:, :, :].squeeze()

            # compute prediction error
            outputs = model(X)
            loss = loss_fn(outputs, y_squeezed)

            # update metric
            preds = outputs.argmax(dim=1)
            jaccard.update(preds, y_squeezed)

            # Access the labels and their names
            _labels = {}
            for label_name, label_id in kc.labels.items():
                _labels[label_id] = label_name
                if len(_labels) == num_classes:
                    break

            # update Jaccard per class metric
            jaccard_per_class.forward(preds, y_squeezed)
            for i, label_name in _labels.items():
                #iou = jaccard_per_class.item()
                logging.info(
                    f"IoU for {label_name}: {jaccard_per_class} \n"
                )

            # add test loss to rolling total
            test_loss += loss.item()

            # plot first batch
            if batch == 0 or (
                plateau_count == config.PATIENCE - 1 and batch < 10
            ):
                epoch_dir = os.path.join(test_image_root, f"epoch-{epoch}")
                if not os.path.exists(epoch_dir):
                    os.mkdir(epoch_dir)
                for i in range(config.BATCH_SIZE):
                    plot_tensors = {
                        "image": X_scaled[i].cpu(),
                        "ground_truth": samp_mask[i],
                        "prediction": preds[i].cpu(),
                    }
                    ground_truth = samp_mask[i]
                    label_ids = find_labels_in_ground_truth(ground_truth)

                    for label_id in label_ids:
                        label_name = kc.labels_inverse.get(label_id, "UNKNOWN")
                        save_dir = os.path.join(epoch_dir, label_name)
                        if not os.path.exists(save_dir):
                            os.makedirs(save_dir)
                        sample_fname = os.path.join(
                            save_dir, f"test_sample-{epoch}.{batch}.{i}.png"
                        )
                        plot_from_tensors(
                            plot_tensors,
                            sample_fname,
                            "row",
                            kc.colors,
                            kc.labels_inverse,
                            sample["bbox"][i],
                        )
    test_loss /= num_batches
    final_jaccard = jaccard.compute()
    writer.add_scalar("loss/test", test_loss, epoch)
    writer.add_scalar("IoU/test", final_jaccard, epoch)
    logging.info(
        f"\nTest error: \n Jaccard index: {final_jaccard:>4f}, "
        + f"Test avg loss: {test_loss:>4f} \n"
    )

    # Now returns test_loss such that it can be compared against previous losses
    return test_loss, final_jaccard


def train(
    writer,
    train_dataloader,
    model,
    test_jaccard,
    out_root,
    loss_fn,
    train_jaccard,
    optimizer,
    test_dataloader,
    test_image_root,
    train_images_root,
    spatial_augs,
    color_augs,
    jaccard_per_class,
    config=config,
):
    # How much the loss needs to drop to reset a plateau
    threshold = config.THRESHOLD

    # How many epochs loss needs to plateau before terminating
    patience = config.PATIENCE

    # Beginning loss
    best_loss = None

    # How long it's been plateauing
    plateau_count = 0

    # How many classes we're predicting
    num_classes = config.NUM_CLASSES

    # reducing number of epoch in hyperparameter tuning
    if wandb_tune:
        epoch_config = 10
    else:
        epoch_config = config.EPOCHS

    for t in range(epoch_config):
        if t == 0:
            test_loss, t_jaccard = test(
                test_dataloader,
                model,
                loss_fn,
                test_jaccard,
                t,
                plateau_count,
                test_image_root,
                writer,
                num_classes,
                jaccard_per_class
            )
            print(f"untrained loss {test_loss:.3f}, jaccard {t_jaccard:.3f}")

        logging.info(f"Epoch {t + 1}\n-------------------------------")
        epoch_jaccard = train_epoch(
            train_dataloader,
            model,
            loss_fn,
            train_jaccard,
            optimizer,
            t + 1,
            train_images_root,
            writer,
            spatial_augs,
            color_augs,
            config.SPATIAL_AUG_MODE,
            config.COLOR_AUG_MODE,
        )

        test_loss, t_jaccard = test(
            test_dataloader,
            model,
            loss_fn,
            test_jaccard,
            t + 1,
            plateau_count,
            test_image_root,
            writer,
            num_classes,
            jaccard_per_class
        )
        # Checks for plateau
        if best_loss is None:
            best_loss = test_loss
        elif test_loss < best_loss - threshold:
            best_loss = test_loss
            plateau_count = 0
        # Potentially add another if clause to plateau check
        # such that if test_loss jumps up again, plateau resets?
        else:
            plateau_count += 1
            if plateau_count >= patience:
                logging.info(
                    f"Loss Plateau: {t} epochs, reached patience of {patience}"
                )
                break

    print("Done!")

    torch.save(model.state_dict(), os.path.join(out_root, "model.pth"))
    logging.info(f"Saved PyTorch Model State to {out_root}")

    return epoch_jaccard, t_jaccard


def run_trials():
    """
    Running training for multiple trials
    """

    if wandb_tune:
        vars(args).update(run.config)
        print("wandb taken over config")

    train_ious = []
    test_ious = []

    for num in range(num_trials):
        (
            train_images_root,
            test_image_root,
            out_root,
            writer,
            logger,
        ) = writer_prep(exp_name, num)
        # randomly splitting the data at every trial
        train_dataloader, test_dataloader = build_dataset(naip, kc, split)
        model, loss_fn, train_jaccard, test_jaccard, jaccard_per_class, optimizer = create_model()
        spatial_augs, color_augs = create_augmentation_pipelines(
            config,
            config.SPATIAL_AUG_INDICES,
            config.IMAGE_AUG_INDICES,
        )
        logging.info(f"Trial {num + 1}\n====================================")
        train_iou, test_iou = train(
            writer,
            train_dataloader,
            model,
            test_jaccard,
            out_root,
            loss_fn,
            train_jaccard,
            optimizer,
            test_dataloader,
            test_image_root,
            train_images_root,
            spatial_augs,
            color_augs,
            jaccard_per_class
        )

        train_ious.append(float(train_iou))
        test_ious.append(float(test_iou))
        writer.close()
        logger.handlers.clear()

    test_average = mean(test_ious)
    train_average = mean(train_ious)
    test_std = 0
    train_std = 0
    if num_trials > 1:
        test_std = stdev(test_ious)
        train_std = stdev(train_ious)

    print(
        f"Training: average: {train_average:.3f}, standard deviation: {train_std:.3f}"
    )
    print(f"Test: mean: {test_average:.3f}, standard deviation:{test_std:.3f}")

    if wandb_tune:
        run.log({"average_test_jaccard_index": test_average})
        wandb.finish()


# executing
exp_name, split, wandb_tune, num_trials = arg_parsing()
naip, kc = initialize_dataset()

if wandb_tune:
    run = wandb.init(project="cmap_train")
    run_trials()


else:
    run_trials()<|MERGE_RESOLUTION|>--- conflicted
+++ resolved
@@ -281,19 +281,16 @@
         ignore_index=config.IGNORE_INDEX,
         average="micro",
     ).to(device)
-<<<<<<< HEAD
     jaccard_per_class = MulticlassJaccardIndex(
         num_classes=config.NUM_CLASSES,
         ignore_index=config.IGNORE_INDEX,
         average=None
     ).to(device)
-    optimizer = AdamW(model.parameters(), lr=config.LR)
-=======
-
     optimizer = AdamW(
-        model.parameters(), lr=config.LR, weight_decay=config.WEIGHT_DECAY
-    )
->>>>>>> b66ea5a9
+        model.parameters(), 
+        lr=config.LR, 
+        weight_decay=config.WEIGHT_DECAY
+    )
 
     return model, loss_fn, train_jaccard, test_jaccard, jaccard_per_class, optimizer
 
