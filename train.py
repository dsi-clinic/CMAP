--- conflicted
+++ resolved
@@ -59,10 +59,6 @@
     return exp_name_arg, split_arg, wandb_tune, num_trials_arg
 
 
-<<<<<<< HEAD
-def writer_prep(exp_n, trial_num, wandb_t):
-    """Preparing writers and logging for each training trial"""
-=======
 def writer_prep(exp_n, trial_num, wandb_tune):
     """Preparing writers and logging for each training trial
 
@@ -72,7 +68,6 @@
         wandb_tune: whether tuning with wandb
     """
     # set output path and exit run if path already exists
->>>>>>> c0a29c27
     exp_trial_name = f"{exp_n}_trial_{trial_num}"
     out_root = Path(config.OUTPUT_ROOT) / exp_trial_name
     if wandb_tune:
@@ -118,14 +113,10 @@
     logger.addHandler(file_handler)
     logger.addHandler(stream_handler)
 
-<<<<<<< HEAD
     # Prevent propagation to root logger to avoid duplicate messages
     logger.propagate = False
 
     return train_images_root, test_images_root, out_root, writer, logger
-=======
-    return (train_images_root, test_images_root, out_root, writer, logger)
->>>>>>> c0a29c27
 
 
 def initialize_dataset(config):
@@ -144,7 +135,6 @@
     else:
         naip_dataset = NAIP(config.KC_IMAGE_ROOT)
 
-<<<<<<< HEAD
     shape_path = Path(config.KC_SHAPE_ROOT) / config.KC_SHAPE_FILENAME
     dataset_config = (
         config.KC_LAYER,
@@ -162,14 +152,7 @@
             config.DATASET_MEAN.append(0.0)  # DEM mean
             config.DATASET_STD.append(1.0)  # DEM std
         print("naip and dem loaded")
-=======
-    Returns:
-        tuple: A tuple containing the loaded NAIP and KaneCounty
-            datasets.
-            The first element is the NAIP dataset, and the
-            second element is the KaneCounty dataset.
-    """
-    if config.USE_RIVERDATASET:  # from config file
+    if config.USE_RIVERDATASET:
         naip_dataset = NAIP(config.KC_IMAGE_ROOT)
         rd_shape_path = Path(config.KC_SHAPE_ROOT) / config.RD_SHAPE_FILE
 
@@ -207,7 +190,6 @@
             dem = KaneDEM(config.KC_DEM_ROOT)
             naip_dataset = naip_dataset & dem
             print("naip and dem loaded")
->>>>>>> c0a29c27
 
         return naip_dataset, kc_dataset
 
@@ -432,7 +414,6 @@
     x_aug_denorm = x_aug * std.to(x_aug.device) + mean.to(x_aug.device)
 
     for i in range(config.BATCH_SIZE):
-<<<<<<< HEAD
         plot_tensors = {
             "RGB image": x[i][0:3, :, :].cpu() / 255.0,
             "augmented RGB image": x_aug_denorm[i][0:3, :, :].cpu().clip(0, 1),
@@ -466,24 +447,6 @@
                 }
             )
 
-=======
-        if config.KC_DEM_ROOT is None:
-            plot_tensors = {
-                "RGB Image": x[i].cpu(),
-                "Mask": samp_mask[i],
-                "Augmented_RGBImage": x_aug[i].cpu(),
-                "Augmented_Mask": y_aug[i].cpu(),
-            }
-        else:
-            plot_tensors = {
-                "RGB Image": x[i].cpu(),
-                "Augmented_RGBImage": x_aug[i][0:3, :, :].cpu(),
-                "Mask": samp_mask[i],
-                "Augmented_Mask": y_aug[i].cpu(),
-                "DEM": x[i][-1, :, :].cpu(),
-                "Augmented_DEM": x_aug[i][-1, :, :].cpu(),
-            }
->>>>>>> c0a29c27
         sample_fname = Path(save_dir) / f"train_sample-{epoch}.{i}.png"
         plot_from_tensors(
             plot_tensors,
@@ -623,16 +586,8 @@
             aug_config,
             model,
         )
-<<<<<<< HEAD
         x = x.to(MODEL_DEVICE)
         y = y.to(MODEL_DEVICE)
-=======
-
-        # Break after the first batch in debug mode
-        if args.debug and batch == 0:
-            print("Debug mode: Exiting training loop after first batch.")
-            break
->>>>>>> c0a29c27
         # Break after the first batch in debug mode
         if args.debug and batch == 0:
             print("Debug mode: Exiting training loop after first batch.")
@@ -675,9 +630,6 @@
 
     writer.add_scalar("loss/train", train_loss, epoch)
     writer.add_scalar("IoU/train", final_jaccard, epoch)
-<<<<<<< HEAD
-    logging.info(f"Train Jaccard index: {final_jaccard:.4f}")
-=======
     logging.info("Train Jaccard index: %.4f", final_jaccard)
 
     if wandb_tune:
@@ -690,7 +642,6 @@
             }
         )
 
->>>>>>> c0a29c27
     return final_jaccard
 
 
@@ -702,9 +653,6 @@
     wandb_tune: bool,
     num_examples: int = 10,
 ) -> float:
-<<<<<<< HEAD
-    """Executes a testing step for the model and saves sample output images."""
-=======
     """Executes a testing step for the model and saves sample output images.
 
     Args:
@@ -727,7 +675,6 @@
     Returns:
         float: The test loss for the epoch.
     """
->>>>>>> c0a29c27
     (
         loss_fn,
         jaccard,
