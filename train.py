--- conflicted
+++ resolved
@@ -179,13 +179,8 @@
         label_dataset = KaneCounty(shape_path, dataset_config)
         print("kc dataset loaded")
     return naip_dataset, label_dataset
-<<<<<<< HEAD
-
-
-=======
-
-
->>>>>>> fbc249e1
+
+
 def build_dataloaders(images, labels, split_rate, config):
     """Randomly split and load data to be the test and train sets
 
@@ -201,7 +196,7 @@
     seed = random.SystemRandom().randint(0, sys.maxsize)
     logging.info("Dataset random split seed: %d", seed)
     generator = torch.Generator().manual_seed(seed)
-    logging.info(f"Initial NAIP dataset size: {len(naip_set)}")
+    logging.info(f"Initial NAIP dataset size: {len(images)}")
 
     # split the dataset
     train_portion, test_portion = random_bbox_assignment(
@@ -209,7 +204,6 @@
     )
     train_dataset = train_portion & labels
     test_dataset = test_portion & labels
-<<<<<<< HEAD
 
     logging.info("After intersection:")
     logging.info(f"Train dataset size: {len(train_dataset)}")
@@ -220,8 +214,6 @@
         raise ValueError("Train dataset is empty after intersection!")
     if len(test_dataset) == 0:
         raise ValueError("Test dataset is empty after intersection!")
-=======
->>>>>>> fbc249e1
 
     train_sampler = BalancedRandomBatchGeoSampler(
         config={
@@ -260,7 +252,7 @@
     logging.info(f"Train dataloader length: {len(train_dataloader)}")
     logging.info(f"Test dataloader length: {len(test_dataloader)}")
 
-    return train_dataloader, test_dataloader, len(kc.labels)
+    return train_dataloader, test_dataloader
 
 
 def regularization_loss(model, reg_type, weight):
