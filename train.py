"""
To run: from repo directory (2024-winter-cmap)
> python train.py configs.<config> [--experiment_name <name>]
    [--aug_type <aug>] [--split <split>]
"""

import argparse
import datetime
import importlib.util
import logging
import os
import shutil
import sys
from pathlib import Path
from typing import Any, DefaultDict, Tuple

import kornia.augmentation as K
import torch
from kornia.augmentation.container import AugmentationSequential
from torch.nn.modules import Module
from torch.optim import AdamW, Optimizer
from torch.utils.data import DataLoader
from torch.utils.tensorboard import SummaryWriter
from torchgeo.datasets import NAIP, random_bbox_splitting, stack_samples
from torchgeo.samplers import GridGeoSampler, RandomBatchGeoSampler
from torchmetrics import Metric
from torchmetrics.classification import MulticlassJaccardIndex

from data.kc import KaneCounty
from utils.model import SegmentationModel
from utils.plot import plot_from_tensors

# import config and experiment name from runtime args
parser = argparse.ArgumentParser(
    description="Train a segmentation model to predict stormwater storage "
    + "and green infrastructure."
)
parser.add_argument("config", type=str, help="Path to the configuration file")
parser.add_argument(
    "--experiment_name",
    type=str,
    help="Name of experiment",
    default=datetime.datetime.now().strftime("%Y%m%d-%H%M%S"),
)

# Current potential aug_type args: "all", "default", "plasma", "gauss"
aug_types = "'all', 'default', 'plasma', 'gauss'"
parser.add_argument(
    "--aug_type",
    type=str,
    help="Type of augmentation; potential inputs are: {aug_types}",
    default="default",
)

parser.add_argument(
    "--split",
    type=str,
    help="Ratio of split; enter the size of the train split as an int out of 100",
    default="80",
)
args = parser.parse_args()
spec = importlib.util.spec_from_file_location(args.config)
config = importlib.import_module(args.config)

# if no experiment name provided, set to timestamp
exp_name = args.experiment_name
if exp_name is None:
    exp_name = datetime.datetime.now().strftime("%Y%m%d-%H%M%S")
aug_type = args.aug_type
if aug_type is None:
    aug_type = "default"
split = float(int(args.split) / 100)
if split is None:
    split = 0.80

# set output path and exit run if path already exists
out_root = os.path.join(config.OUTPUT_ROOT, exp_name)
os.makedirs(out_root, exist_ok=False)

# create directory for output images
train_images_root = os.path.join(out_root, "train-images")
test_image_root = os.path.join(out_root, "test-images")
os.mkdir(train_images_root)
os.mkdir(test_image_root)

# open tensorboard writer
writer = SummaryWriter(out_root)

# copy training script and config to output directory
shutil.copy(Path(__file__).resolve(), out_root)
shutil.copy(Path(config.__file__).resolve(), out_root)

# Set up logging
log_filename = os.path.join(out_root, "training_log.txt")
logging.basicConfig(
    level=logging.INFO,
    format="%(asctime)s [%(levelname)s] %(message)s",
    handlers=[
        logging.FileHandler(log_filename),
        logging.StreamHandler(sys.stdout),
    ],
)

# build dataset
naip = NAIP(config.KC_IMAGE_ROOT)
kc = KaneCounty(config.KC_MASK_ROOT)
dataset = naip & kc

train_dataset, test_dataset = random_bbox_splitting(dataset, [split, 1 - split])

train_sampler = RandomBatchGeoSampler(
    dataset=train_dataset,
    size=config.PATCH_SIZE,
    batch_size=config.BATCH_SIZE,
)
test_sampler = GridGeoSampler(
    dataset=test_dataset, size=config.PATCH_SIZE, stride=config.PATCH_SIZE
)

# create dataloaders (must use batch_sampler)
train_dataloader = DataLoader(
    dataset=train_dataset,
    batch_sampler=train_sampler,
    collate_fn=stack_samples,
    num_workers=config.NUM_WORKERS,
)
test_dataloader = DataLoader(
    dataset=test_dataset,
    batch_size=config.BATCH_SIZE,
    sampler=test_sampler,
    collate_fn=stack_samples,
    num_workers=config.NUM_WORKERS,
)

# get device for training
device = (
    "cuda"
    if torch.cuda.is_available()
    else "mps"
    if torch.backends.mps.is_available()
    else "cpu"
)
logging.info(f"Using {device} device")

# create the model
model = SegmentationModel(
    model=config.MODEL,
    backbone=config.BACKBONE,
    num_classes=config.NUM_CLASSES,
    weights=config.WEIGHTS,
).model.to(device)
logging.info(model)

# set the loss function, metrics, and optimizer
loss_fn_class = getattr(
    importlib.import_module("segmentation_models_pytorch.losses"),
    config.LOSS_FUNCTION,
)
# Initialize the loss function with the required parameters
loss_fn = loss_fn_class(mode="multiclass")

# IoU metric
train_jaccard = MulticlassJaccardIndex(
    num_classes=config.NUM_CLASSES,
    ignore_index=config.IGNORE_INDEX,
    average="micro",
).to(device)
test_jaccard = MulticlassJaccardIndex(
    num_classes=config.NUM_CLASSES,
    ignore_index=config.IGNORE_INDEX,
    average="micro",
).to(device)

optimizer = AdamW(model.parameters(), lr=config.LR)

# Various augmentation definitions
default_aug = AugmentationSequential(
    K.RandomHorizontalFlip(p=0.5),
    K.RandomVerticalFlip(p=0.5),
    K.RandomRotation(degrees=360, align_corners=True),
    data_keys=["image", "mask"],
    keepdim=True,
)
plasma_aug = AugmentationSequential(
    K.RandomHorizontalFlip(p=0.5),
    K.RandomVerticalFlip(p=0.5),
    K.RandomPlasmaShadow(
        roughness=(0.1, 0.7),
        shade_intensity=(-1.0, 0.0),
        shade_quantity=(0.0, 1.0),
        keepdim=True,
    ),
    K.RandomRotation(degrees=360, align_corners=True),
    data_keys=["image", "mask"],
    keepdim=True,
)
gauss_aug = AugmentationSequential(
    K.RandomHorizontalFlip(p=0.5),
    K.RandomVerticalFlip(p=0.5),
    K.RandomGaussianBlur(kernel_size=(3, 3), sigma=(0.1, 2.0), p=0.25),
    K.RandomRotation(degrees=360, align_corners=True),
    data_keys=["image", "mask"],
    keepdim=True,
)
all_aug = AugmentationSequential(
    K.RandomHorizontalFlip(p=0.5),
    K.RandomVerticalFlip(p=0.5),
    K.RandomPlasmaShadow(
        roughness=(0.1, 0.7),
        shade_intensity=(-1.0, 0.0),
        shade_quantity=(0.0, 1.0),
        keepdim=True,
    ),
    K.RandomGaussianBlur(kernel_size=(3, 3), sigma=(0.1, 2.0), p=0.25),
    K.RandomRotation(degrees=360, align_corners=True),
    data_keys=["image", "mask"],
    keepdim=True,
)

# Choose the proper augmentation format
if aug_type == "plasma":
    aug = plasma_aug
elif aug_type == "gauss":
    aug = gauss_aug
elif aug_type == "all":
    aug = all_aug
else:
    aug = default_aug

mean = config.DATASET_MEAN
std = config.DATASET_STD
scale_mean = torch.tensor(0.0)
scale_std = torch.tensor(255.0)

normalize = K.Normalize(mean=mean, std=std)
scale = K.Normalize(mean=scale_mean, std=scale_std)


def add_extra_channel(image_tensor, source_channel=0):
    # Assuming 'image_tensor' is a PyTorch tensor with shape
    # (batch_size, num_channels, height, width)

    # Select the source channel to duplicate
    original_channel = image_tensor[:, source_channel:source_channel + 1, :, :]

    # Generate copy of selected channel
    extra_channel = original_channel.clone()

    # Concatenate the extra channel to the original image along the second
    # dimension (channel dimension)
    augmented_tensor = torch.cat((image_tensor, extra_channel), dim=1)

    return augmented_tensor

def train_setup(
    sample: DefaultDict[str, Any], epoch: int, batch: int
) -> Tuple[torch.Tensor]:
    
    samp_image = sample["image"]
    samp_mask = sample["mask"]
    # add extra channel(s) to the images and masks
    if samp_image.size(1) != model.in_channels:
        for i in range(model.in_channels - samp_image.size(1)):
            samp_image = add_extra_channel(samp_image)
            samp_mask = add_extra_channel(samp_mask)

    # send img and mask to device; convert y to float tensor for augmentation
    X = samp_image.to(device)
    y = samp_mask.type(torch.float32).to(device)

    # scale both img and mask to range of [0, 1] (req'd for augmentations)
    X = scale(X)

    # augment img and mask with same augmentations
    X_aug, y_aug = aug(X, y)

    # denormalize mask to reset to index tensor (req'd for loss func)
    y = y_aug.type(torch.int64)

    # remove channel dim from y (req'd for loss func)
<<<<<<< HEAD
    y_squeezed = (y[:, 0, :, :].squeeze())

    # # plot first batch
    # if batch == 0:
    #     save_dir = os.path.join(train_images_root, f"epoch-{epoch}")
    #     os.mkdir(save_dir)
    #     for i in range(config.BATCH_SIZE):
    #         plot_tensors = {
    #             "image": sample["image"][i],
    #             "mask": sample["mask"][i],
    #             "augmented_image": denormalize(X)[i].cpu(),
    #             "augmented_mask": y[i].cpu(),
    #         }
    #         sample_fname = os.path.join(
    #             save_dir, f"train_sample-{epoch}.{i}.png"
    #         )
    #         plot_from_tensors(plot_tensors, sample_fname, "grid")
=======
    y_squeezed = y[:, 0, :, :].squeeze()

    # plot first batch
    if batch == 0:
        save_dir = os.path.join(train_images_root, f"epoch-{epoch}")
        os.mkdir(save_dir)
        for i in range(config.BATCH_SIZE):
            plot_tensors = {
                "image": X[i].cpu(),
                "mask": sample["mask"][i],
                "augmented_image": X_aug[i].cpu(),
                "augmented_mask": y[i].cpu(),
            }
            sample_fname = os.path.join(
                save_dir, f"train_sample-{epoch}.{i}.png"
            )
            plot_from_tensors(
                plot_tensors,
                sample_fname,
                "grid",
                KaneCounty.colors,
                KaneCounty.labels,
                sample["bbox"][i],
            )
>>>>>>> 9579e00b

    return normalize(X_aug), y_squeezed


def train(
    dataloader: DataLoader,
    model: Module,
    loss_fn: Module,
    jaccard: Metric,
    optimizer: Optimizer,
    epoch: int,
):
    num_batches = len(dataloader)
    model.train()
    jaccard.reset()
    train_loss = 0
    for batch, sample in enumerate(dataloader):
        X, y = train_setup(sample, epoch, batch)
        # The following comments provide pseudocode to theoretically filter tiles
        # The problem is that X here is a batch, not a specific image, so it won't work
        # Ideally, we filter before sending the dataset to the dataloader.
        # total_pixels = X.size
        # label_count = torch.sum(X != 0)
        # percentage_cover = (label_count / total_pixels) * 100

        # Filter patches based on weight criteria
        # if percentage_cover <= 1:
        # Skip this sample if weight criteria is not met
        #    continue

        # compute prediction error
        outputs = model(X)
        loss = loss_fn(outputs, y)

        # update jaccard index
        preds = outputs.argmax(dim=1)
        jaccard.update(preds, y)

        # backpropagation
        loss.backward()
        optimizer.step()
        optimizer.zero_grad()

        train_loss += loss.item()
        if batch % 100 == 0:
            loss, current = loss.item(), (batch + 1)
            logging.info(f"loss: {loss:>7f}  [{current:>5d}/{num_batches:>5d}]")
    train_loss /= num_batches
    final_jaccard = jaccard.compute()

    # Need to rename scalars?
    writer.add_scalar("Loss/train", train_loss, epoch)
    writer.add_scalar("IoU/train", final_jaccard, epoch)
    logging.info(f"Jaccard Index: {final_jaccard}")


def test(
    dataloader: DataLoader,
    model: Module,
    loss_fn: Module,
    jaccard: Metric,
    epoch: int,
):
    num_batches = len(dataloader)
    model.eval()
    jaccard.reset()
    test_loss = 0
    with torch.no_grad():
        for batch, sample in enumerate(dataloader):
<<<<<<< HEAD
            # images = sample["image"]
            # masks = sample["mask"]

            # # Convert PyTorch tensors to numpy arrays for Albumentations
            # images_np = images.cpu().numpy().astype(np.float32)
            # masks_np = masks.cpu().numpy().astype(np.float32)

            # # Apply augmentations
            # augmented = train_augmentation_pipeline(
            #     image=images_np, mask=masks_np
            # )
            # augmented_image, augmented_mask = (
            #     augmented["image"],
            #     augmented["mask"],
            # )

            # # Convert numpy arrays back to PyTorch tensors
            # X = torch.from_numpy(augmented_image).to(device)
            # y = torch.from_numpy(augmented_mask).to(device)

            # # Assuming your mask has a channel dimension that needs to be squeezed
            # y_squeezed = y.squeeze(1)

            samp_image = sample["image"]
            samp_mask = sample["mask"]
            # add an extra channel to the images and masks
            if samp_image.size(1) != model.in_channels:
                for i in range(model.in_channels - samp_image.size(1)):
                    samp_image = add_extra_channel(samp_image)
                    samp_mask = add_extra_channel(samp_mask)
            X = (samp_image.to(device))
            X = normalize(X)
            y = (samp_mask.to(device))
            y_squeezed = (y[:, 0, :, :].squeeze())
=======
            X = sample["image"].to(device)
            X_scaled = scale(X)
            X = normalize(X_scaled)
            y = sample["mask"].to(device)
            y_squeezed = y[:, 0, :, :].squeeze()
>>>>>>> 9579e00b

            # compute prediction error
            outputs = model(X)
            loss = loss_fn(outputs, y_squeezed)

            # update metric
            preds = outputs.argmax(dim=1)
            jaccard.update(preds, y_squeezed)

            # add test loss to rolling total
            test_loss += loss.item()

<<<<<<< HEAD
            # # plot first batch
            # if batch == 0:
            #     save_dir = os.path.join(test_image_root, f"epoch-{epoch}")
            #     os.mkdir(save_dir)
            #     for i in range(config.BATCH_SIZE):
            #         plot_tensors = {
            #             "image": sample["image"][i],
            #             "ground_truth": sample["mask"][i],
            #             "inference": preds[i].cpu(),
            #         }
            #         sample_fname = os.path.join(
            #             save_dir, f"test_sample-{epoch}.{i}.png"
            #         )
            #         plot_from_tensors(plot_tensors, sample_fname, "row")
=======
            # plot first batch
            if batch == 0:
                save_dir = os.path.join(test_image_root, f"epoch-{epoch}")
                os.mkdir(save_dir)
                for i in range(config.BATCH_SIZE):
                    plot_tensors = {
                        "image": X_scaled[i].cpu(),
                        "ground_truth": sample["mask"][i],
                        "prediction": preds[i].cpu(),
                    }
                    sample_fname = os.path.join(
                        save_dir, f"test_sample-{epoch}.{i}.png"
                    )
                    plot_from_tensors(
                        plot_tensors,
                        sample_fname,
                        "row",
                        KaneCounty.colors,
                        KaneCounty.labels,
                        sample["bbox"][i],
                    )
>>>>>>> 9579e00b
    test_loss /= num_batches
    final_jaccard = jaccard.compute()
    writer.add_scalar("Loss/test", test_loss, epoch)
    writer.add_scalar("IoU/test", final_jaccard, epoch)
    logging.info(
        f"Test Error: \n Jaccard index: {final_jaccard:>7f}, "
        + f"Avg loss: {test_loss:>7f} \n"
    )

    # Now returns test_loss such that it can be compared against previous losses
    return test_loss


# How much the loss needs to drop to reset a plateau
threshold = 0.01

# How many epochs loss needs to plateau before terminating
patience = 5

# Beginning loss
best_loss = None

# How long it's been plateauing
plateau_count = 0

for t in range(config.EPOCHS):
    logging.info(f"Epoch {t + 1}\n-------------------------------")
    train(train_dataloader, model, loss_fn, train_jaccard, optimizer, t + 1)
    test_loss = test(test_dataloader, model, loss_fn, test_jaccard, t + 1)

    # Checks for plateau
    if best_loss is None:
        best_loss = test_loss
    elif test_loss < best_loss - threshold:
        best_loss = test_loss
        plateau_count = 0
    # Potentially add another if clause to plateau check
    # such that if test_loss jumps up again, plateau resets?
    else:
        plateau_count += 1
        if plateau_count >= patience:
            logging.info(
                f"Loss Plateau: {t} epochs, reached patience of {patience}"
            )
            break
print("Done!")
writer.close()

torch.save(model.state_dict(), os.path.join(out_root, "model.pth"))
logging.info(f"Saved PyTorch Model State to {out_root}")<|MERGE_RESOLUTION|>--- conflicted
+++ resolved
@@ -278,8 +278,7 @@
     y = y_aug.type(torch.int64)
 
     # remove channel dim from y (req'd for loss func)
-<<<<<<< HEAD
-    y_squeezed = (y[:, 0, :, :].squeeze())
+    y_squeezed = y[:, 0, :, :].squeeze()
 
     # # plot first batch
     # if batch == 0:
@@ -287,41 +286,22 @@
     #     os.mkdir(save_dir)
     #     for i in range(config.BATCH_SIZE):
     #         plot_tensors = {
-    #             "image": sample["image"][i],
+    #             "image": X[i].cpu(),
     #             "mask": sample["mask"][i],
-    #             "augmented_image": denormalize(X)[i].cpu(),
+    #             "augmented_image": X_aug[i].cpu(),
     #             "augmented_mask": y[i].cpu(),
     #         }
     #         sample_fname = os.path.join(
     #             save_dir, f"train_sample-{epoch}.{i}.png"
     #         )
-    #         plot_from_tensors(plot_tensors, sample_fname, "grid")
-=======
-    y_squeezed = y[:, 0, :, :].squeeze()
-
-    # plot first batch
-    if batch == 0:
-        save_dir = os.path.join(train_images_root, f"epoch-{epoch}")
-        os.mkdir(save_dir)
-        for i in range(config.BATCH_SIZE):
-            plot_tensors = {
-                "image": X[i].cpu(),
-                "mask": sample["mask"][i],
-                "augmented_image": X_aug[i].cpu(),
-                "augmented_mask": y[i].cpu(),
-            }
-            sample_fname = os.path.join(
-                save_dir, f"train_sample-{epoch}.{i}.png"
-            )
-            plot_from_tensors(
-                plot_tensors,
-                sample_fname,
-                "grid",
-                KaneCounty.colors,
-                KaneCounty.labels,
-                sample["bbox"][i],
-            )
->>>>>>> 9579e00b
+    #         plot_from_tensors(
+    #             plot_tensors,
+    #             sample_fname,
+    #             "grid",
+    #             KaneCounty.colors,
+    #             KaneCounty.labels,
+    #             sample["bbox"][i],
+    #         )
 
     return normalize(X_aug), y_squeezed
 
@@ -391,30 +371,6 @@
     test_loss = 0
     with torch.no_grad():
         for batch, sample in enumerate(dataloader):
-<<<<<<< HEAD
-            # images = sample["image"]
-            # masks = sample["mask"]
-
-            # # Convert PyTorch tensors to numpy arrays for Albumentations
-            # images_np = images.cpu().numpy().astype(np.float32)
-            # masks_np = masks.cpu().numpy().astype(np.float32)
-
-            # # Apply augmentations
-            # augmented = train_augmentation_pipeline(
-            #     image=images_np, mask=masks_np
-            # )
-            # augmented_image, augmented_mask = (
-            #     augmented["image"],
-            #     augmented["mask"],
-            # )
-
-            # # Convert numpy arrays back to PyTorch tensors
-            # X = torch.from_numpy(augmented_image).to(device)
-            # y = torch.from_numpy(augmented_mask).to(device)
-
-            # # Assuming your mask has a channel dimension that needs to be squeezed
-            # y_squeezed = y.squeeze(1)
-
             samp_image = sample["image"]
             samp_mask = sample["mask"]
             # add an extra channel to the images and masks
@@ -422,17 +378,11 @@
                 for i in range(model.in_channels - samp_image.size(1)):
                     samp_image = add_extra_channel(samp_image)
                     samp_mask = add_extra_channel(samp_mask)
-            X = (samp_image.to(device))
-            X = normalize(X)
-            y = (samp_mask.to(device))
-            y_squeezed = (y[:, 0, :, :].squeeze())
-=======
-            X = sample["image"].to(device)
+            X = samp_image.to(device)
             X_scaled = scale(X)
             X = normalize(X_scaled)
-            y = sample["mask"].to(device)
+            y = samp_mask.to(device)
             y_squeezed = y[:, 0, :, :].squeeze()
->>>>>>> 9579e00b
 
             # compute prediction error
             outputs = model(X)
@@ -445,44 +395,27 @@
             # add test loss to rolling total
             test_loss += loss.item()
 
-<<<<<<< HEAD
             # # plot first batch
             # if batch == 0:
             #     save_dir = os.path.join(test_image_root, f"epoch-{epoch}")
             #     os.mkdir(save_dir)
             #     for i in range(config.BATCH_SIZE):
             #         plot_tensors = {
-            #             "image": sample["image"][i],
+            #             "image": X_scaled[i].cpu(),
             #             "ground_truth": sample["mask"][i],
-            #             "inference": preds[i].cpu(),
+            #             "prediction": preds[i].cpu(),
             #         }
             #         sample_fname = os.path.join(
             #             save_dir, f"test_sample-{epoch}.{i}.png"
             #         )
-            #         plot_from_tensors(plot_tensors, sample_fname, "row")
-=======
-            # plot first batch
-            if batch == 0:
-                save_dir = os.path.join(test_image_root, f"epoch-{epoch}")
-                os.mkdir(save_dir)
-                for i in range(config.BATCH_SIZE):
-                    plot_tensors = {
-                        "image": X_scaled[i].cpu(),
-                        "ground_truth": sample["mask"][i],
-                        "prediction": preds[i].cpu(),
-                    }
-                    sample_fname = os.path.join(
-                        save_dir, f"test_sample-{epoch}.{i}.png"
-                    )
-                    plot_from_tensors(
-                        plot_tensors,
-                        sample_fname,
-                        "row",
-                        KaneCounty.colors,
-                        KaneCounty.labels,
-                        sample["bbox"][i],
-                    )
->>>>>>> 9579e00b
+            #         plot_from_tensors(
+            #             plot_tensors,
+            #             sample_fname,
+            #             "row",
+            #             KaneCounty.colors,
+            #             KaneCounty.labels,
+            #             sample["bbox"][i],
+            #         )
     test_loss /= num_batches
     final_jaccard = jaccard.compute()
     writer.add_scalar("Loss/test", test_loss, epoch)
