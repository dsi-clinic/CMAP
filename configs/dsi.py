import os

# data paths
DATA_ROOT = "/net/projects/cmap/data"
KC_SHAPE_ROOT = os.path.join(DATA_ROOT, "kane-county-data")
KC_IMAGE_ROOT = os.path.join(DATA_ROOT, "KC-images")
KC_MASK_ROOT = os.path.join(DATA_ROOT, "KC-masks/top-structures-masks")
OUTPUT_ROOT = "/net/projects/cmap/tamami/loss_fn"

# model selection
MODEL = "unet"
BACKBONE = "resnet50"
EXTRA_CLASS = False
WEIGHTS = True

# model hyperparams
BATCH_SIZE = 64
PATCH_SIZE = 256
NUM_CLASSES = 5  # predicting 4 classes + background
LR = 1e-3
NUM_WORKERS = 8
<<<<<<< HEAD
EPOCHS = 5
=======
EPOCHS = 6
>>>>>>> ec783b26
IGNORE_INDEX = 0  # index in images to ignore for jaccard index
LOSS_FUNCTION = "JaccardLoss"  # JaccardLoss, DiceLoss, TverskyLoss, LovaszLoss<|MERGE_RESOLUTION|>--- conflicted
+++ resolved
@@ -19,10 +19,6 @@
 NUM_CLASSES = 5  # predicting 4 classes + background
 LR = 1e-3
 NUM_WORKERS = 8
-<<<<<<< HEAD
-EPOCHS = 5
-=======
 EPOCHS = 6
->>>>>>> ec783b26
 IGNORE_INDEX = 0  # index in images to ignore for jaccard index
 LOSS_FUNCTION = "JaccardLoss"  # JaccardLoss, DiceLoss, TverskyLoss, LovaszLoss