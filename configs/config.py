"""Configuration parameters for model training and data processing

Contains paths to data directories, model architecture settings, hyperparameters,
and augmentation options used throughout training pipeline.
"""

import os
from pathlib import Path

# data paths
DATA_ROOT = "/net/projects/cmap/data"
KC_SHAPE_ROOT = str(Path(DATA_ROOT) / "kane-county-data")
KC_IMAGE_ROOT = str(Path(DATA_ROOT) / "KC-images")
KC_RIVER_ROOT = str(Path(DATA_ROOT) / "KC-river-images")
USE_NIR = False
KC_DEM_ROOT = str(Path(KC_SHAPE_ROOT) / "KC_DEM_2017")
KC_MASK_ROOT = str(Path(DATA_ROOT) / "KC-masks/separate-masks")
OUTPUT_ROOT = str(Path("/net/projects/cmap/workspaces/") / f"{os.environ['USER']}")

# model selection
MODEL = "deeplabv3+"
BACKBONE = "resnet101"
# check backbone, mean, and std when setting weights
WEIGHTS = True

DROPOUT = 0.0

# model hyperparams
<<<<<<< HEAD
# mean/std of imagenet for pretrained model
DATASET_MEAN = [0.485, 0.456, 0.406]  # RGB only
DATASET_STD = [0.229, 0.224, 0.225]  # RGB only

# mean/std of NAIP data + DEM
# DATASET_MEAN = [
#     0.328,  # R
#     0.420,  # G
#     0.418,  # B
#     0.547,  # NIR (optional)
#     0.0,    # DEM (optional)
# ]
# DATASET_STD = [
#     0.30,  # R
#     0.25,  # G
#     0.25,  # B
#     0.36,  # NIR (optional)
#     1.0,   # DEM (optional)
# ]
=======
DATASET_MEAN = [
    0.3281668683529412,
    0.4208941459215686,
    0.4187784871764706,
    0.5470313711372549,
    872.52277,
]
DATASET_STD = [
    0.030595504117647058,
    0.02581302749019608,
    0.025523325960784313,
    0.03643713776470588,
    1.3375866,
]
>>>>>>> c0a29c27
BATCH_SIZE = 16
PATCH_SIZE = 512
NUM_CLASSES = 5  # predicting 4 classes + background
LEARNING_RATE = 1e-5
NUM_WORKERS = 8
EPOCHS = 4
IGNORE_INDEX = 0  # index in images to ignore for jaccard index
LOSS_FUNCTION = "JaccardLoss"  # JaccardLoss, DiceLoss, TverskyLoss, LovaszLoss
PATIENCE = 5
THRESHOLD = 0.01
WEIGHT_DECAY = 0
REGULARIZATION_TYPE = None
REGULARIZATION_WEIGHT = 1.0e-5
GRADIENT_CLIPPING = False
CLIP_VALUE = 1.0

# data augmentation
SPATIAL_AUG_INDICES = [
    0,  # HorizontalFlip
    1,  # VerticalFlip
    2,  # Rotate
    3,  # Affine
    4,  # Elastic
    5,  # Perspective
    6,  # ResizedCrop
]

# only applied to images-- not masks
IMAGE_AUG_INDICES = [
    0,  # Contrast
    1,  # Brightness
    2,  # Gaussian Noise
    3,  # Gaussian Blur0
    # 4,  # Plasma Brightness
    # 5,  # Saturation
    # 6,  # Channel Shuffle
    # 7,  # Gamma
]

# Augmentation
ROTATION_DEGREES = 360
COLOR_CONTRAST = 0.1
COLOR_BRIGHTNESS = 0.1
RESIZED_CROP_SIZE = (PATCH_SIZE, PATCH_SIZE)
GAUSSIAN_NOISE_PROB = 0.5  # tuned
GAUSSIAN_NOISE_STD = 0.05
GAUSSIAN_BLUR_SIGMA = (0.3, 0.4)
GAUSSIAN_BLUR_KERNEL = (7, 7)  # tuned
PLASMA_ROUGHNESS = (0.0, 0.2)
PLASMA_BRIGHTESS = (0.1, 0.3)
SATURATION_LIMIT = 0.3  # tuned
SHADOW_INTENSITY = (-0.05, 0.0)
SHADE_QUANTITY = (0.0, 0.05)
GAMMA = (0.8, 1.2)


SPATIAL_AUG_MODE = "all"  # all or random
COLOR_AUG_MODE = "all"  # all or random

# KaneCounty data
KC_SHAPE_FILENAME = "KC_StormwaterDataJan2024.gdb.zip"
KC_LAYER = 4
KC_LABELS = {
    "BACKGROUND": 0,
    "POND": 1,
    "WETLAND": 2,
    "DRY BOTTOM - TURF": 3,
    "DRY BOTTOM - MESIC PRAIRIE": 4,
}

# River data
RD_SHAPE_FILE = "Kane_Co_Open_Water_Layer.zip"
RD_LAYER = 1
RD_LABELS = {
    "BACKGROUND": 0,
    "STREAM/RIVER": 5,
}

USE_RIVERDATASET = False  # change to True if training w/ RiverDataset

# for wandb
WANDB_API = ""<|MERGE_RESOLUTION|>--- conflicted
+++ resolved
@@ -26,7 +26,6 @@
 DROPOUT = 0.0
 
 # model hyperparams
-<<<<<<< HEAD
 # mean/std of imagenet for pretrained model
 DATASET_MEAN = [0.485, 0.456, 0.406]  # RGB only
 DATASET_STD = [0.229, 0.224, 0.225]  # RGB only
@@ -46,22 +45,6 @@
 #     0.36,  # NIR (optional)
 #     1.0,   # DEM (optional)
 # ]
-=======
-DATASET_MEAN = [
-    0.3281668683529412,
-    0.4208941459215686,
-    0.4187784871764706,
-    0.5470313711372549,
-    872.52277,
-]
-DATASET_STD = [
-    0.030595504117647058,
-    0.02581302749019608,
-    0.025523325960784313,
-    0.03643713776470588,
-    1.3375866,
-]
->>>>>>> c0a29c27
 BATCH_SIZE = 16
 PATCH_SIZE = 512
 NUM_CLASSES = 5  # predicting 4 classes + background
