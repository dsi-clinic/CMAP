--- conflicted
+++ resolved
@@ -13,14 +13,7 @@
 KC_IMAGE_ROOT = str(Path(DATA_ROOT) / "KC-images")
 KC_RIVER_ROOT = str(Path(DATA_ROOT) / "KC-river-images")
 USE_NIR = False
-<<<<<<< HEAD
-
 KC_DEM_ROOT = str(Path(KC_SHAPE_ROOT) / "KC_DEM_2017")
-
-=======
-# KC_DEM_ROOT = str(Path(KC_SHAPE_ROOT) / "KC_DEM_2017")
-KC_DEM_ROOT = None
->>>>>>> 58f30205
 KC_MASK_ROOT = str(Path(DATA_ROOT) / "KC-masks/separate-masks")
 OUTPUT_ROOT = str(Path("/net/projects/cmap/workspaces/") / f"{os.environ['USER']}")
 
@@ -67,11 +60,7 @@
 # data augmentation
 SPATIAL_AUG_INDICES = [
     0,  # HorizontalFlip
-<<<<<<< HEAD
-    1,  # VerticalFlip
-=======
     # 1,  # VerticalFlip
->>>>>>> 58f30205
     # 2,  # Rotate
     # 3,  # Affine
     # 4,  # Elastic
@@ -83,17 +72,10 @@
 IMAGE_AUG_INDICES = [
     # 0,  # Contrast
     1,  # Brightness
-<<<<<<< HEAD
-    2,  # Gaussian Noise
-    3,  # Gaussian Blur0
-    4,  # Plasma Brightness
-    5,  # Saturation
-=======
     # 2,  # Gaussian Noise
     # 3,  # Gaussian Blur0
     # 4,  # Plasma Brightness
     # 5,  # Saturation
->>>>>>> 58f30205
     # 6,  # Channel Shuffle
     # 7,  # Gamma
 ]
